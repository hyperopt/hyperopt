--- conflicted
+++ resolved
@@ -44,7 +44,7 @@
         args = args[: -len(defaults)]
     else:
         kwargs = []
-<<<<<<< HEAD
+
     signature = [f"{clean_module_name(function.__module__)}.{function.__name__}("]
 
     for arg in args:
@@ -54,21 +54,6 @@
             value = f"'{value}'"
         signature.append(f"{key}={value}")
     return ", ".join(signature) + ")"
-=======
-    st = "{}.{}(".format(clean_module_name(function.__module__), function.__name__)
-
-    for a in args:
-        st += str(a) + ", "
-    for a, v in kwargs:
-        if isinstance(v, str):
-            v = "'" + v + "'"
-        st += str(a) + "=" + str(v) + ", "
-    if kwargs or args:
-        signature = st[:-2] + ")"
-    else:
-        signature = st + ")"
-    return signature
->>>>>>> 469d9ab3
 
 
 def get_class_signature(cls):
