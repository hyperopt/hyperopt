#!/usr/bin/env python
# -*- coding: utf-8 -*-

""" distribute- and pip-enabled setup.py """

import logging
import os
import setuptools

# ----- overrides -----

# set these to anything but None to override the automatic defaults
packages = None
package_name = None
package_data = None
scripts = None
# ---------------------


# ----- control flags -----

# fallback to setuptools if distribute isn't found
setup_tools_fallback = True

# don't include subdir named 'tests' in package_data
skip_tests = False

# print some extra debugging info
debug = True

# -------------------------

if debug:
    logging.basicConfig(level=logging.DEBUG)


def find_scripts():
    return [s for s in setuptools.findall('scripts/') if os.path.splitext(s)[1] != '.pyc']


def package_to_path(package):
    """
    Convert a package (as found by setuptools.find_packages)
    e.g. "foo.bar" to usable path
    e.g. "foo/bar"

    No idea if this works on windows
    """
    return package.replace('.', '/')


def find_subdirectories(package):
    """
    Get the subdirectories within a package
    This will include resources (non-submodules) and submodules
    """
    try:
        subdirectories = next(os.walk(package_to_path(package)))[1]
    except StopIteration:
        subdirectories = []
    return subdirectories


def subdir_findall(dir, subdir):
    """
    Find all files in a subdirectory and return paths relative to dir

    This is similar to (and uses) setuptools.findall
    However, the paths returned are in the form needed for package_data
    """
    strip_n = len(dir.split('/'))
    path = '/'.join((dir, subdir))
    return ['/'.join(s.split('/')[strip_n:]) for s in setuptools.findall(path)]


def find_package_data(packages):
    """
    For a list of packages, find the package_data

    This function scans the subdirectories of a package and considers all
    non-submodule subdirectories as resources, including them in
    the package_data

    Returns a dictionary suitable for setup(package_data=<result>)
    """
    package_data = {}
    for package in packages:
        package_data[package] = []
        for subdir in find_subdirectories(package):
            if '.'.join((package, subdir)) in packages:  # skip submodules
                logging.debug("skipping submodule %s/%s" % (package, subdir))
                continue
            if skip_tests and (subdir == 'tests'):  # skip tests
                logging.debug("skipping tests %s/%s" % (package, subdir))
                continue
            package_data[package] += subdir_findall(package_to_path(package), subdir)
    return package_data


# ----------- Override defaults here ----------------
if packages is None:
    packages = setuptools.find_packages()

if len(packages) == 0:
    raise Exception("No valid packages found")

if package_name is None:
    package_name = packages[0]

if package_data is None:
    package_data = find_package_data(packages)

if scripts is None:
    scripts = find_scripts()

setuptools.setup(
    name=package_name,
    version='0.1',
    packages=packages,
    scripts=scripts,
    url='http://hyperopt.github.com/hyperopt/',
    author='James Bergstra',
    author_email='james.bergstra@gmail.com',
    description='Distributed Asynchronous Hyperparameter Optimization',
    long_description='',
    classifiers=[
        'Development Status :: 3 - Alpha',
        'Intended Audience :: Education',
        'Intended Audience :: Science/Research',
        'Intended Audience :: Developers',
        'Environment :: Console',
        'License :: OSI Approved :: BSD License',
        'Operating System :: MacOS :: MacOS X',
        'Operating System :: Microsoft :: Windows',
        'Operating System :: POSIX',
        'Operating System :: Unix',
        'Programming Language :: Python',
        'Programming Language :: Python :: 2',
        'Programming Language :: Python :: 3',
        'Topic :: Scientific/Engineering',
        'Topic :: Software Development',
    ],
    platforms=['Linux', 'OS-X', 'Windows'],
    license='BSD',
    keywords='Bayesian optimization hyperparameter model selection',
    package_data=package_data,
    include_package_data=True,
<<<<<<< HEAD
    install_requires=['numpy', 'scipy', 'nose', 'pymongo', 'six', 'networkx', 'future'],
    extras_require={
        'dill': 'dill'
    },
=======
    install_requires=['numpy', 'scipy', 'pymongo', 'six', 'networkx', 'future'],
    tests_require=['nose'],
>>>>>>> 8d483857
    zip_safe=False
)<|MERGE_RESOLUTION|>--- conflicted
+++ resolved
@@ -145,14 +145,10 @@
     keywords='Bayesian optimization hyperparameter model selection',
     package_data=package_data,
     include_package_data=True,
-<<<<<<< HEAD
-    install_requires=['numpy', 'scipy', 'nose', 'pymongo', 'six', 'networkx', 'future'],
+    install_requires=['numpy', 'scipy', 'pymongo', 'six', 'networkx', 'future'],
     extras_require={
         'dill': 'dill'
     },
-=======
-    install_requires=['numpy', 'scipy', 'pymongo', 'six', 'networkx', 'future'],
     tests_require=['nose'],
->>>>>>> 8d483857
     zip_safe=False
 )