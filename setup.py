--- conflicted
+++ resolved
@@ -3,11 +3,8 @@
 
 import setuptools
 
-<<<<<<< HEAD
-with io.open("hyperopt/__init__.py", encoding="utf8") as f:
-=======
-with open("hyperopt/__init__.py", "rt", encoding="utf8") as f:
->>>>>>> dc73c7f9
+
+with open("hyperopt/__init__.py", encoding="utf8") as f:
     version = re.search(r"__version__ = \"(.*?)\"", f.read()).group(1)
     if version is None:
         raise ImportError("Could not find __version__ in hyperopt/__init__.py")
