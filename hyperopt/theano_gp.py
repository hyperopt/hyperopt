"""
Gaussian-process (GP)-based optimization algorithm using Theano
"""

__authors__   = "James Bergstra"
__copyright__ = "(c) 2011, James Bergstra"
__license__   = "3-clause BSD License"
__contact__   = "github.com/jaberg/hyperopt"

import logging
import time
logger = logging.getLogger(__name__)
logger.setLevel(logging.WARN)

import numpy
import scipy.optimize
import theano
from theano import tensor
from theano.sandbox.linalg import (diag, matrix_inverse, det, PSD_hint, trace)
import montetheano
import montetheano.distributions as mt_dist

from idxs_vals_rnd import IdxsVals, IdxsValsList
from theano_bandit_algos import TheanoBanditAlgo
from theano_gm import AdaptiveParzenGM

if 0:
    from scipy.optimize import fmin_l_bfgs_b
else:
    # in theory this is about twice as fast as scipy's because
    # it permits passing a combination f and df implementation
    # that theano has compiled
    from lbfgsb import fmin_l_bfgs_b

def dots(*args):
    """Computes matrix product of N matrices"""
    rval = args[0]
    for a in args[1:]:
        rval = theano.tensor.dot(rval, a)
    return rval


def value(x):
    try:
        return x.get_value()
    except AttributeError:
        return x


class SparseGramGet(theano.gof.Op):
    """
    Particular kind of advanced indexing for reading an irregularly sliced
    subarray.

    """
    def __eq__(self, other):
        return (type(self) == type(other))

    def __hash__(self):
        return hash((type(self)))

    def make_node(self, base, i0, i1):
        base, i0, i1 = map(tensor.as_tensor_variable, (base, i0, i1))
        if base.ndim != 2:
            raise TypeError('base not matrix', base)
        if i0.ndim != 1:
            raise TypeError('i0 not lvector', i0)
        if 'int' not in str(i0.dtype):
            raise TypeError('i0 not lvector', i0)
        if i1.ndim != 1:
            raise TypeError('i1 not lvector', i1)
        if 'int' not in str(i1.dtype):
            raise TypeError('i1 not lvector', i1)
        return theano.gof.Apply(self,
                [base, i0, i1],
                [base.type()])

    def perform(self, node, inputs, storage):
        base, i0, i1 = inputs
        #print 'SparseGramGet base', base.shape
        #print 'SparseGramGet i0', i0
        #print 'SparseGramGet i1', i1
        storage[0][0] = base[i0[:,None], i1]

    def grad(self, inputs, g_outputs):
        base, i0, i1 = inputs
        base0 = tensor.zeros_like(base)
        gbase = sparse_gram_inc(base0, g_outputs[0], i0, i1)
        return [gbase, None, None]

sparse_gram_get = SparseGramGet()


class SparseGramSet(theano.gof.Op):
    """
    Particular kind of advanced indexing for modifying an irregularly sliced
    subarray.

    """
    def __init__(self, operation, destructive=False):
        if operation not in ('set', 'inc', 'mul'):
            raise ValueError('invalid operation', operation)
        self.operation = operation
        self.destructive = destructive
        if self.destructive:
            self.destroy_map = {0: [0]}
        else:
            self.destroy_map = {}

    def __eq__(self, other):
        return (type(self) == type(other)
                and self.operation == other.operation
                and self.destructive == other.destructive)

    def __hash__(self):
        return hash((type(self),
            self.operation,
            self.destructive))

    def make_node(self, base, amt, i0, i1):
        base, amt, i0, i1 = map(tensor.as_tensor_variable,
                (base, amt, i0, i1))
        if base.ndim != 2:
            raise TypeError('base not matrix', base)
        if amt.ndim != 2:
            raise TypeError('amt not matrix', base)
        if i0.ndim != 1:
            raise TypeError('i0 not lvector', i0)
        if 'int' not in str(i0.dtype):
            raise TypeError('i0 not lvector', i0)
        if i1.ndim != 1:
            raise TypeError('i1 not lvector', i1)
        if 'int' not in str(i1.dtype):
            raise TypeError('i1 not lvector', i1)
        return theano.gof.Apply(self,
                [base, amt, i0, i1],
                [base.type()])

    def perform(self, node, inputs, storage):
        base, amt, i0, i1 = inputs
        if self.destructive:
            rval = base
        else:
            rval = base.copy()

        storage[0][0] = rval
        if amt.size == 0:
            return

        if 0:
            print 'SparseGramSet operation', self.operation, [id(n) for n in node.inputs]
            print 'SparseGramSet base', base.shape
            print 'SparseGramSet amt', amt.shape
            print 'SparseGramSet i0', i0
            print 'SparseGramSet i1', i1
            print 'SparseGramSet amtvals', amt

        if len(set(i0)) != len(i0):
            raise NotImplementedError('dups illegal in numpy adv. indexing')

        if len(set(i1)) != len(i1):
            raise NotImplementedError('dups illegal in numpy adv. indexing')

        if 'set' == self.operation:
            rval[i0[:,None], i1] = amt
        elif 'inc' == self.operation:
            rval[i0[:,None], i1] += amt
        elif 'mul' == self.operation:
            rval[i0[:,None], i1] *= amt
        else:
            assert 0, self.operation

    def grad(self, inputs, g_outputs):
        base, amt, i0, i1 = inputs
        z = self(*inputs)
        gz, = g_outputs
        if 'set' == self.operation:
            gbase = sparse_gram_set(gz, tensor.zeros_like(amt), i0, i1)
            gamt = sparse_gram_get(gz, i0, i1)
        elif 'inc' == self.operation:
            gbase = gz
            gamt = sparse_gram_get(gz, i0, i1)
        elif 'mul' == self.operation:
            gbase = sparse_gram_mul(gz, amt, i0, i1)
            gamt = (sparse_gram_get(gz, i0, i1)
                    * sparse_gram_get(base, i0, i1))
        return [gbase, gamt, None, None]

sparse_gram_set = SparseGramSet('set')
sparse_gram_inc = SparseGramSet('inc')
sparse_gram_mul = SparseGramSet('mul')


class SquaredExponentialKernel(object):
    """

    K(x,y) = exp(-0.5 ||x-y||^2 / l^2)

    Attributes:

        log_lenscale - log(2 l^2)

    """

    def __init__(self, l=1, l_min=1e-4, l_max=1000):
        log_l = numpy.log(2 * (l ** 2))
        log_lenscale = theano.shared(log_l)
        if l_min is None:
            log_lenscale_min = None
        else:
            log_lenscale_min = numpy.log(2 * (l_min ** 2))
        if l_max is None:
            log_lenscale_max = None
        else:
            log_lenscale_max = numpy.log(2 * (l_max ** 2))
        self.log_lenscale = log_lenscale
        self.log_lenscale_min = log_lenscale_min
        self.log_lenscale_max = log_lenscale_max
        if self.log_lenscale.ndim != 0:
            raise TypeError('log_lenscale must be scalar', self.log_lenscale)

    def lenscale(self, thing=None):
        if thing is None:
            thing = self.log_lenscale
        return numpy.sqrt(numpy.exp(value(thing)) / 2.0)

    def set_lenscale(self, new_l):
        candidate = numpy.log(2 * (value(new_l) ** 2))
        if candidate < self.log_lenscale_min:
            raise ValueError('lenscale too small')
            candidate = self.log_lenscale_min
        if candidate > self.log_lenscale_max:
            raise ValueError('lenscale too large')
            candidate = self.log_lenscale_max
        self.log_lenscale.set_value(candidate)

    def __str__(self):
        l = self.lenscale()
        (low,high), = self.param_bounds()
        if low is not None:
            low = self.lenscale(low)
        if high is not None:
            high = self.lenscale(high)
        return "%s{l=%s,bounds=(%s,%s)}"%(
                    self.__class__.__name__,
                    str(l), str(low), str(high))

    def params(self):
        return [self.log_lenscale]

    def param_bounds(self):
        return [(self.log_lenscale_min, self.log_lenscale_max)]

    def K(self, x, y):
        if x.ndim == y.ndim == 1:
            x = x.dimshuffle(0, 'x')
            y = y.dimshuffle(0, 'x')
        ll2 = tensor.exp(self.log_lenscale) #2l^2
        d = ((x**2).sum(axis=1).dimshuffle(0, 'x')
                + (y ** 2).sum(axis=1)
                - 2 * tensor.dot(x, y.T))
        K = tensor.exp(-d / ll2)
        return K


class LogSquaredExponentialKernel(SquaredExponentialKernel):

    def K(self, x, y):
        if x.ndim == y.ndim == 1:
            x = x.dimshuffle(0, 'x')
            y = y.dimshuffle(0, 'x')
        ll2 = tensor.exp(self.log_lenscale) #2l^2
        log = tensor.log
        lx = log(x)
        ly = log(y)
        d = ((lx**2).sum(axis=1).dimshuffle(0, 'x')
                + (ly ** 2).sum(axis=1)
                - 2 * tensor.dot(lx, ly.T))
        K = tensor.exp(-d / ll2)
        return K


class ExponentialKernel(SquaredExponentialKernel):
    """
    K(x,y) = exp(- ||x-y|| / l)

    Attributes:

        log_lenscale - log(l)

    """

    def __init__(self, **kwargs):
        self.__dict__.update(kwargs)
        if self.log_lenscale.ndim!=0:
            raise TypeError('log_lenscale must be scalar', self.log_lenscale)
    def __str__(self):
        l = numpy.exp(self.log_lenscale.value)
        return "ExponentialKernel{l=%s}"%str(l)

    @classmethod
    def alloc(cls, l=1):
        log_l = numpy.log(l)
        log_lenscale = theano.shared(log_l)
        return cls(log_lenscale=log_lenscale)

    def K(self, x, y):
        l = tensor.exp(self.log_lenscale)
        d = ((x**2).sum(axis=1).dimshuffle(0,'x')
                + (y**2).sum(axis=1)
                - 2 * tensor.dot(x, y.T))
        K = tensor.exp(-tensor.sqrt(d)/l)
        return K


class CategoryKernel(SquaredExponentialKernel):
    """
    K(x,y) is 1 if x==y else exp(-1/l)

    The idea is that it's like a SquaredExponentialKernel
    where every point is a distance of 1 from every other one,
    except itself.

    Attributes:

        log_lenscale -

    """
    def K(self, x, y):
        xx = x.reshape((x.shape[0],))
        yy = y.reshape((y.shape[0],))
        xx = xx.dimshuffle(0,'x') # drop cols because there should only be 1
        yy = yy.dimshuffle(0)     # drop cols because there should only be 1

        ll2 = tensor.exp(self.log_lenscale) #2l^2
        d = tensor.neq(xx,yy)
        K = tensor.exp(-d/ll2)
        return K


class GPR_math(object):
    """
    Formulae for Gaussian Process Regression

    # K - the gram matrix of training data
    # y - the vector of training data values
    # var_y - the vector of training data variances

    """

    def __init__(self, x, y, var_y, K_fn, N=None, min_variance=1e-6):
        self.x = x
        self.y = tensor.as_tensor_variable(y)
        self.var_y = tensor.as_tensor_variable(var_y)
        self.K_fn = K_fn
        self.min_variance = min_variance
        if N is None:
            self.N = self.y.shape[0]
        else:
            self.N = N

    def kyn(self, x=None):
        """Return tuple: K, y, var_y, N"""
        if x is None:
            return self.K_fn(self.x, self.x), self.y, self.var_y, self.N
        else:
            return self.K_fn(self.x, x), self.y, self.var_y, self.N

    def s_nll(self):
        """ Marginal negative log likelihood of model

        :note: See RW.pdf page 37, Eq. 2.30.
        """
        K, y, var_y, N = self.kyn()
        rK = PSD_hint(K + var_y * tensor.eye(N))
        nll = (0.5 * dots(y, matrix_inverse(rK), y)
                + 0.5 * tensor.log(det(rK))
                + N / 2.0 * tensor.log(2 * numpy.pi))
        return nll

    def s_mean(self, x):
        """Gaussian Process mean at points x"""
        K, y, var_y, N = self.kyn()
        rK = PSD_hint(K + var_y * tensor.eye(N))
        alpha = tensor.dot(matrix_inverse(rK), y)

        K_x = self.K_fn(self.x, x)
        y_x = tensor.dot(alpha, K_x)
        return y_x

    def s_variance(self, x):
        """Gaussian Process variance at points x"""
        K, y, var_y, N = self.kyn()
        rK = PSD_hint(K + var_y * tensor.eye(N))
        K_x = self.K_fn(self.x, x)
        var_x = 1 - diag(dots(K_x.T, matrix_inverse(rK), K_x))
        return var_x

    def s_deg_of_freedom(self):
        """
        Degrees of freedom aka "effective number of parameters"
        of kernel smoother.

        Defined pg. 25 of Rasmussen & Williams.
        """
        K, y, var_y, N = self.kyn()
        rK = PSD_hint(K + var_y * tensor.eye(N))
        dof = trace(tensor.dot(K, matrix_inverse(rK)))
        return dof

    def s_expectation_lt_thresh(self, x, thresh):
        """
        return \int_{-inf}^{thresh} y p(y|x) dy
        """

        mu = self.s_mean(x)
        sigma = tensor.sqrt(
                tensor.maximum(self.s_variance(x),
                    self.min_variance))
        rval = 0.5 + 0.5 * tensor.erf((thresh - mu) / sigma)
        return rval

    def softmax_hack(self, x, thresh):
        """
        return approximation of \log(\int_{-inf}^{thresh} y p(y|x) dy)
        """

        mu = self.s_mean(x)
        sigma = tensor.sqrt(
                tensor.maximum(self.s_variance(x),
                    self.min_variance))
        rval = tensor.log1p(tensor.exp((thresh - mu) / sigma))
        return rval

def get_refinability(v,dist_name):
    v = v.vals
    print(v.owner.op, dir(v.owner.op))
    if dist_name == 'uniform':
        params = [mt_dist.uniform_get_low(v), mt_dist.uniform_get_high(v)]
    elif dist_name == 'normal':
        params = [mt_dist.normal_get_mu(v), mt_dist.normal_get_sigma(v)]
    elif dist_name == 'lognormal':
        params = [mt_dist.lognormal_get_mu(v), mt_dist.lognormal_get_sigma(v)]
    elif dist_name == 'qlognormal':
        params = [mt_dist.qlognormal_get_mu(v),
                  mt_dist.qlognormal_get_sigma(v),
                  mt_dist.qlognormal_get_round(v)]
    for p in params:
        try:
            tensor.get_constant_value(p)
        except TypeError:
            return False
    return True        
    
class GP_BanditAlgo(TheanoBanditAlgo):

    constant_liar_global_mean = True
    #XXX: True/False is bad interface for this
    # one scheme is to use running mean
    # other scheme estimates mean from startup jobs

    use_cg = False
    # what optimizer to use for fitting GP, optimizing candidates?

    params_l2_penalty = 0
    # fitting penalty on the lengthscales of kernels
    # might make sense to make this negative to blur out the ML solution.

    mode = None  # to use theano's default

    n_startup_jobs = 30  # enough to estimate mean and variance in Y | prior(X)
                         # should be bandit-agnostic
    y_minvar = 1e-6

    # EI_criterion can be
    #   EI - expected improvement (numerically bad)
    #   log_EI - log(EI)
    #          (mathematically correct,
    #           numerically good,
    #           is there an analytic form?)
    #           Not currently implemented
    #   softmax_hack - log(1 + sigmoid((mu-thresh)/sigma))
    #       - mathematically incorrect
    #       - numerically good
    #       - analytic form, fast computation
    EI_criterion = 'softmax_hack'

    n_candidates_to_draw = 5  # XXX: make this bigger for non-debugging

    n_candidates_to_draw_in_GM = 5 # XXX: make this bigger and only refine best

    def init_kernels(self):
        self.kernels = []
        self.is_refinable = {}
        self.bounds = {}
        self.params = []
        self.param_bounds = []
        self.idxs_mulsets = {}


        for iv in self.s_prior:
            dist_name = montetheano.rstreams.rv_dist_name(iv.vals)
            if dist_name == 'normal':
                k = SquaredExponentialKernel()
                self.is_refinable[k] = get_refinability(iv,dist_name)                                                        
                self.bounds[k] = (None,None)
            elif dist_name == 'uniform':
                k = SquaredExponentialKernel()
                low = tensor.get_constant_value(mt_dist.uniform_get_low(iv.vals))
                high = tensor.get_constant_value(mt_dist.uniform_get_high(iv.vals))
                self.is_refinable[k] = get_refinability(iv,dist_name) 
                self.bounds[k] = (low,high)
            elif dist_name == 'lognormal':
                k = LogSquaredExponentialKernel()
                self.is_refinable[k] = get_refinability(iv,dist_name) 
                self.bounds[k] = (None,None)
            elif dist_name == 'quantized_lognormal':
                k = LogSquaredExponentialKernel()
                self.is_refinable[k] = self.get_refinability(iv,dist_name) 
                self.bounds[k] = (None,None)
            elif dist_name == 'categorical':
                # XXX: a better CategoryKernel would have different similarities
                #      for different choices
                k = CategoryKernel()
                self.is_refinable[k] = False
                self.bounds[k] = (None,None)
            else:
                raise TypeError("unsupported distribution", dist_name)

            self.kernels.append(k)
            self.params.extend(k.params())
            self.param_bounds.extend(k.param_bounds())
            # XXX : to be more robust, it would be nice to build an Env with the
            #       idxs as outputs, and then run the MergeOptimizer on it.
            self.idxs_mulsets.setdefault(iv.idxs, []).append(k)


    def init_gram_weights(self, idxs=None, parent_weight=1):
        """ Recursively
        parent_k: current, None for root
        """
        try:
            gram_weights = self.gram_weights
        except AttributeError:
            self.convex_coefficient_params = []
            gram_weights = self.gram_weights = {}

        if idxs is None:
            root_idxs = [idxs for idxs in self.idxs_mulsets
                    if isinstance(idxs.owner.op, tensor.ARange)]
            if len(root_idxs) > 1:
                # XXX : to be more robust, it would be nice to build an Env with
                # the idxs as outputs, and then run the MergeOptimizer on it.
                raise NotImplementedError('not all idxs were derived from'
                    ' single ARange object')
            idxs = root_idxs[0]

        kerns = self.idxs_mulsets[idxs]
        cat_kerns = [k for k in kerns if isinstance(k, CategoryKernel)]
        if len(cat_kerns) == 0:
<<<<<<< HEAD
            print 'adding gram_weight', idxs, parent_weight
            if parent_weight != 1: #HACK
                theano.printing.debugprint(parent_weight)
=======
            #print 'adding gram_weight', idxs, parent_weight
            #theano.printing.debugprint(parent_weight)
>>>>>>> 5030bbdf
            self.gram_weights[idxs] = parent_weight
        elif len(cat_kerns) == 1:
            param = theano.shared(numpy.asarray(0.0))
            self.convex_coefficient_params.append(param)
            weight = tensor.nnet.sigmoid(param)
            for i, k in enumerate(cat_kerns):
                # call recursively for each mulset
                # that corresponds to a slice out of idxs
                for sub_idxs in self.idxs_mulsets:
                    if idxs == sub_idxs.owner.inputs[0]:
                        # choice nodes in genson generate
                        # advanced indexing on idxs.
                        if not isinstance(sub_idxs.owner.op,
                                tensor.AdvancedSubtensor1):
                            raise NotImplementedError(sub_idxs)
                        self.init_gram_weights(sub_idxs,
                                parent_weight=parent_weight * weight)
            #print 'adding gram_weight', idxs
            #theano.printing.debugprint(parent_weight * (1 - weight))
            self.gram_weights[idxs] = parent_weight * (1 - weight)
        else:
            # in this case the parent_weight must be shared between
            # this mulset and the child mulsets
            raise NotImplementedError()
            n_terms = len(cat_kerns) + 1
            params = theano.shared(numpy.zeros(n_terms))
            self.convex_coefficient_params.append(params)
            weights = tensor.nnet.softmax(params) * parent_weight
            for i, k in enumerate(cat_kerns):
                build_softmax_coefs(k, weights[i])
            self.gram_weights[idxs] = weights[len(cat_kerns)]

    def __init__(self, bandit):
        TheanoBanditAlgo.__init__(self, bandit)
        self.s_prior = IdxsValsList.fromlists(self.s_idxs, self.s_vals)
        self.s_n_train = tensor.lscalar('n_train')
        self.s_n_test = tensor.lscalar('n_test')
        self.y_obs = tensor.vector('y_obs')
        self.y_obs_var = tensor.vector('y_obs_var')
        self.x_obs_IVL = self.s_prior.new_like_self()

        self.cand_x = self.s_prior.new_like_self()
        self.cand_EI_thresh = tensor.scalar()

        self.init_kernels()
        self.init_gram_weights()

        self.s_big_param_vec = tensor.vector()
        ### assumes all variables are refinable
        ### assumes all variables are vectors
        n_elements_used = 0
        for k, iv in zip(self.kernels, self.cand_x):
            if self.is_refinable[k]:
                n_elements_in_v = iv.idxs.shape[0]
                start = n_elements_used
                stop = n_elements_used + n_elements_in_v
                iv.vals = self.s_big_param_vec[start:stop]
                n_elements_used += n_elements_in_v

        self.gprmath = GPR_math(self.x_obs_IVL,
                self.y_obs,
                self.y_obs_var,
                self.K_fn,
                N=self.s_n_train,
                min_variance = self.y_minvar)

        self.nll_obs = self.gprmath.s_nll()

        if self.EI_criterion == 'EI':
            self.cand_EI = self.gprmath.s_expectation_lt_thresh(
                    self.cand_x,
                    self.cand_EI_thresh)
        elif self.EI_criterion == 'softmax_hack':
            self.cand_EI = self.gprmath.softmax_hack(
                    self.cand_x,
                    self.cand_EI_thresh)
        else:
            raise ValueError('EI_criterion', self.EI_criterion)

        # self.gm_algo is used to draw candidates for subsequent refinement
        # It is also entirely responsible for choosing categorical variables.
        self.gm_algo = AdaptiveParzenGM(self.bandit)

    def K_fn(self, x0, x1):
        """
        :param x0: an IdxsValsList of symbolic variables
        :param x1: an IdxsValsList of symbolic variables

        :returns: symbolic gram matrix
        """

        gram_matrices = {}
        gram_matrices_idxs = {}
        for k, iv_prior, iv0, iv1 in zip(self.kernels, self.s_prior, x0, x1):
            gram_matrices.setdefault(iv_prior.idxs, []).append(
                    k.K(iv0.vals, iv1.vals))
            gram_matrices_idxs.setdefault(iv_prior.idxs, [iv0.idxs, iv1.idxs])

        nx1 = self.s_n_train if x1 is x0 else self.s_n_test
        base = tensor.alloc(0.0, self.s_n_train, nx1)
        for idxs, grams in gram_matrices.items():
            prod = self.gram_weights[idxs] * tensor.mul(*grams)
            base = sparse_gram_inc(base, prod, *gram_matrices_idxs[idxs])

        return base

    def prepare_GP_training_data(self, ivls):
        y_mean = numpy.mean(ivls['losses']['ok'].vals)
        y_std = numpy.std(ivls['losses']['ok'].vals)

        x_all = ivls['x_IVLs']['ok'].as_list()
        y_all_iv = ivls['losses']['ok'].as_list()
        y_var_iv = ivls['losses_variance']['ok'].as_list()

        if self.constant_liar_global_mean:
            liar_y_mean = y_mean
            liar_y_var = numpy.mean(ivls['losses_variance']['ok'].vals)
        else:
            raise NotImplementedError()

        for pseudo_bad_status in 'new', 'running':
            logger.info('GM_BanditAlgo assigning bad scores to %i new jobs'
                    % len(ivls['losses'][pseudo_bad_status].idxs))
            x_all.stack(ivls['x_IVLs'][pseudo_bad_status])
            y_all_iv.stack(IdxsVals(
                ivls['losses'][pseudo_bad_status].idxs,
                [liar_y_mean] * len(ivls['losses'][pseudo_bad_status].idxs)))
            y_var_iv.stack(IdxsVals(
                ivls['losses_variance'][pseudo_bad_status].idxs,
                [liar_y_var] * len(ivls['losses'][pseudo_bad_status].idxs)))

        # renumber the configurations in x_all to be 0 .. (n_train - 1)
        idmap = y_all_iv.reindex()
        idmap = y_var_iv.reindex(idmap)
        idmap = x_all.reindex(idmap)

        assert y_all_iv.idxset() == y_var_iv.idxset() == x_all.idxset()

        assert numpy.all(y_all_iv.idxs == numpy.arange(len(y_all_iv.idxs)))
        assert numpy.all(y_var_iv.idxs == numpy.arange(len(y_all_iv.idxs)))

        y_all = y_all_iv.as_numpy(vdtype=theano.config.floatX).vals
        y_var = y_var_iv.as_numpy(vdtype=theano.config.floatX).vals
        x_all = x_all.as_numpy_floatX()

        y_all = (y_all - y_mean) / (1e-8 + y_std)
        y_var /= (1e-8 + y_std)**2

        assert y_all.shape == y_var.shape
        if y_var.min() < -1e-6:
            raise ValueError('negative variance encountered in results')
        y_var = numpy.maximum(y_var, self.y_minvar)
        return x_all, y_all, y_mean, y_var, y_std

    def fit_GP(self, x_all, y_all, y_mean, y_var, y_std, maxiter=100):
        """
        Fit GPR kernel parameters by minimizing magininal nll.

        Returns: None

        Side effect: chooses optimal kernel parameters.
        """
        if y_std <= 0:
            raise ValueError('y_std must be postiive', y_std)

        if list(sorted(x_all.idxset())) != range(len(x_all.idxset())):
            raise NotImplementedError('need contiguous 0-based indexes on x')
        n_train = len(y_all)

        self._GP_n_train = n_train
        self._GP_x_all = x_all
        self._GP_y_all = y_all
        self._GP_y_var = y_var
        self._GP_y_mean = y_mean
        self._GP_y_std = y_std

        if hasattr(self, 'nll_fn'):
            nll_fn = self.nll_fn
            dnll_dparams = self.dnll_dparams
        else:
            cost = (self.nll_obs
                + self.params_l2_penalty * sum(
                    [(p ** 2).sum() for p in self.params]))
            nll_fn = self.nll_fn = theano.function(
                    [self.s_n_train, self.s_n_test, self.y_obs, self.y_obs_var]
                        + self.x_obs_IVL.flatten(),
                    cost,
                    allow_input_downcast=True)
            dnll_dparams = self.dnll_dparams = theano.function(
                    [self.s_n_train, self.s_n_test, self.y_obs, self.y_obs_var]
                        + self.x_obs_IVL.flatten(),
                    tensor.grad(cost, self.params),
                    allow_input_downcast=True)

        lbounds = []
        ubounds = []
        for lb, ub in self.param_bounds:
            lbounds.extend(numpy.asarray(value(lb)).flatten())
            ubounds.extend(numpy.asarray(value(ub)).flatten())
        bounds = numpy.asarray([lbounds, ubounds]).T

        def get_pt():
            rval = []
            for p in self.params:
                v = p.get_value().flatten()
                rval.extend(v)
            return numpy.asarray(rval)
        def set_pt(pt):
            i = 0
            for p in self.params:
                shape = p.get_value(borrow=True).shape
                size = numpy.prod(shape)
                p.set_value(pt[i:i + size].reshape(shape))
                i += size
            assert i == len(pt)
            #print self.kernel.summary()

        def f(pt):
            set_pt(pt)
            return nll_fn(self._GP_n_train,
                    self._GP_n_train,
                    self._GP_y_all,
                    self._GP_y_var,
                    *self._GP_x_all.flatten())
        def df(pt):
            set_pt(pt)
            dparams = dnll_dparams(self._GP_n_train,
                    self._GP_n_train,
                    self._GP_y_all,
                    self._GP_y_var,
                    *self._GP_x_all.flatten())
            rval = []
            for dp in dparams:
                rval.extend(dp.flatten())
            rval =  numpy.asarray(rval)
            #print numpy.sqrt((rval**2).sum())
            return rval

        best_pt, best_value, best_d = fmin_l_bfgs_b(f,
                get_pt(),
                df,
                maxfun=maxiter,
                bounds=bounds,
                iprint=-1)
        logger.info('fit_GP best value: %f' % best_value)
        set_pt(best_pt)
        return best_value

    def GP_mean(self, x):
        """
        Compute mean at points in x
        """
        return self.GP_mean_variance(x)[0]

    def GP_variance(self, x):
        """
        Compute variance at points in x
        """
        return self.GP_mean_variance(x)[1]

    def GP_mean_variance(self, x):
        """
        Compute mean and variance at points in x
        """
        try:
            self._mean_variance
        except AttributeError:
            s_x = self.s_prior.new_like_self()
            self._mean_variance = theano.function(
                    [self.s_n_train, self.s_n_test, self.y_obs, self.y_obs_var]
                        + self.x_obs_IVL.flatten()
                        + s_x.flatten(),
                    [self.gprmath.s_mean(s_x),
                        self.gprmath.s_variance(s_x),
                        #self.K_fn(self.x_obs_IVL, self.x_obs_IVL),
                        self.K_fn(self.x_obs_IVL, s_x),
                        ],
                    allow_input_downcast=True)
            #theano.printing.debugprint(self._mean_variance)
        if len(x) != len(self._GP_x_all):
            raise ValueError('x has wrong len',
                    (len(x), len(self._GP_x_all)))
        x_idxset = x.idxset()
        if list(sorted(x_idxset)) != range(len(x_idxset)):
            raise ValueError('x needs re-indexing')
        rval_mean, rval_var, rval_K = self._mean_variance(
                self._GP_n_train,
                len(x_idxset),
                self._GP_y_all,
                self._GP_y_var,
                *(self._GP_x_all.flatten() + x.flatten()))

        for K_row in rval_K:
            print K_row
        rval_var_min = rval_var.min()
        assert rval_var_min > -1e-4, rval_var_min
        rval_var = numpy.maximum(rval_var, 0)
        return (rval_mean * self._GP_y_std + self._GP_y_mean,
                rval_var * self._GP_y_std**2)

    def GP_EI(self, x):
        x_idxset = x.idxset()
        if list(sorted(x_idxset)) != range(len(x_idxset)):
            raise ValueError('x needs re-indexing')

        try:
            self._EI_fn
        except AttributeError:
            self._EI_fn = theano.function(
                    [self.s_n_train, self.s_n_test, self.y_obs, self.y_obs_var]
                        + self.x_obs_IVL.flatten()
                        + [self.cand_EI_thresh]
                        + self.cand_x.flatten(),
                    self.cand_EI,
                    allow_input_downcast=True)

        thresh = (self._GP_y_all - numpy.sqrt(self._GP_y_var)).min()

        rval = self._EI_fn(self._GP_n_train,
                len(x_idxset),
                self._GP_y_all,
                self._GP_y_var,
                *(self._GP_x_all.flatten()
                    + [thresh]
                    + x.flatten()))
        assert rval.shape == (len(x_idxset),)
        return rval

    def GP_EI_optimize(self, x, maxiter=100):
        x_idxset = x.idxset()
        if list(sorted(x_idxset)) != range(len(x_idxset)):
            raise ValueError('x needs re-indexing')

        
        if len(x) != len(self.kernels):
            raise ValueError('x has wrong length,',len(x) ,'!=',len(self.kernels))

        n_refinable = len([k for k in self.kernels if self.is_refinable[k]])
        if n_refinable == 0:
            return x

        try:
            EI_fn_g = self._EI_fn_g
        except AttributeError:
            EI_fn_g = self._EI_fn_g = theano.function(
                    [self.s_big_param_vec] +
                    [self.s_n_train, self.s_n_test,
                        self.y_obs,
                        self.y_obs_var]
                        + self.x_obs_IVL.flatten()
                        + [self.cand_EI_thresh]
                        + self.cand_x.idxslist()
                        + [v for (k, v) in zip(self.kernels,
                            self.cand_x.valslist())
                            if not self.is_refinable[k]],
                    [-self.cand_EI.sum(),
                        -tensor.grad(self.cand_EI.sum(),
                            self.s_big_param_vec)],
                    allow_input_downcast=True)

        thresh = (self._GP_y_all - numpy.sqrt(self._GP_y_var + 1e-8)).min()

        start_pt = numpy.asarray(
                numpy.concatenate(
                    [xk for k, xk in zip(self.kernels, x.valslist())
                        if self.is_refinable[k]]),
                dtype='float64')

        args = ((self._GP_n_train,
            len(x_idxset),
            self._GP_y_all,
            self._GP_y_var)
            + tuple(self._GP_x_all.flatten())
            + (thresh,)
            + tuple(x.idxslist())
            + tuple([v
                for (k, v) in zip(self.kernels, x.valslist())
                if not self.is_refinable[k]]))
                
        print('THING',[len(xk) for k, xk in zip(self.kernels, x.valslist())
                        if self.is_refinable[k]])
        print(len(start_pt))
                        
        bounds = []
        for (k,xk) in zip(self.kernels, x.valslist()):
            if self.is_refinable[k]:
                bounds.extend([self.bounds[k][:] for _ind in range(len(xk))])
        print(bounds)
        
        best_pt, best_value, best_d = fmin_l_bfgs_b(EI_fn_g,
                start_pt,
                None,
                args = args,
                maxfun=maxiter,
                #TODO: bounds from distributions
                bounds=bounds,
                iprint=-1)

        #print 'BEST_PT', best_pt
        rval = x.copy()
        initial = 0
        for (_ind, iv) in enumerate(x):
            if self.is_refinable[self.kernels[_ind]]:
                diff = len(iv.vals)
                rval[_ind].vals = best_pt[initial:initial+diff]
                initial += diff
        assert initial == len(best_pt)
        return rval

    def suggest_from_model(self, trials, results, N):
        logger.debug('suggest_from_model')
        ivls = self.idxs_vals_by_status(trials, results)
        prepared_data = self.prepare_GP_training_data(ivls)
        self.fit_GP(*prepared_data)

        self.gm_algo.n_EI_candidates = self.n_candidates_to_draw_in_GM
        candidates = self.gm_algo.suggest_from_model(ivls,
                self.n_candidates_to_draw)

        candidates_opt = self.GP_EI_optimize(candidates)

        EI_opt = self.GP_EI(candidates_opt)
        best_idx = numpy.argmax(EI_opt)

        if 1: # for DEBUGGING
            EI = self.GP_EI(candidates)
            if EI.max() > EI_opt.max():
                logger.warn(
                    'Optimization actually *decreased* EI!? %.3f -> %.3f' % (
                        EI.max(), EI_opt.max()))

        rval = candidates_opt.numeric_take([best_idx])
        return rval

    def suggest_from_prior(self, N):
        logger.debug('suggest_from_prior')
        if not hasattr(self, '_prior_sampler'):
            self._prior_sampler = theano.function(
                    [self.s_N],
                    self.s_prior.flatten(),
                    mode=self.mode)
        rvals = self._prior_sampler(N)
        return IdxsValsList.fromflattened(rvals)

    def suggest(self, trials, results, N):
        ivls = self.idxs_vals_by_status(trials, results)
        t = time.time()
        try:
            if len(ivls['losses']['ok'].idxs) < self.n_startup_jobs:
                return self.suggest_ivl(
                        self.suggest_from_prior(N))
            else:
                return self.suggest_ivl(
                        self.suggest_from_model(trials, results, N))

        finally:
            print 'suggest %i took %.2f seconds' % (
                    len(ivls['losses']['ok'].idxs),
                    time.time() - t)
<|MERGE_RESOLUTION|>--- conflicted
+++ resolved
@@ -558,14 +558,6 @@
         kerns = self.idxs_mulsets[idxs]
         cat_kerns = [k for k in kerns if isinstance(k, CategoryKernel)]
         if len(cat_kerns) == 0:
-<<<<<<< HEAD
-            print 'adding gram_weight', idxs, parent_weight
-            if parent_weight != 1: #HACK
-                theano.printing.debugprint(parent_weight)
-=======
-            #print 'adding gram_weight', idxs, parent_weight
-            #theano.printing.debugprint(parent_weight)
->>>>>>> 5030bbdf
             self.gram_weights[idxs] = parent_weight
         elif len(cat_kerns) == 1:
             param = theano.shared(numpy.asarray(0.0))
