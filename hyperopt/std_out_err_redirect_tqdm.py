"""Redirecting writing to tqdm (the progressbar).

See here: https://github.com/tqdm/tqdm#redirecting-writing
"""

import contextlib
import sys
from tqdm import tqdm


class DummyTqdmFile(object):
    """Dummy file-like that will write to tqdm."""

    file = None

    def __init__(self, file):
        self.file = file

    def write(self, x):
        # Avoid print() second call (useless \n)
        if len(x.rstrip()) > 0:
            tqdm.write(x, file=self.file)

    def flush(self):
        return getattr(self.file, "flush", lambda: None)()

<<<<<<< HEAD
=======
    def isatty(self):
        return getattr(self.file, "isatty", lambda: False)()

>>>>>>> 4e83b046

@contextlib.contextmanager
def std_out_err_redirect_tqdm():
    orig_out_err = sys.stdout, sys.stderr
    try:
        sys.stdout, sys.stderr = map(DummyTqdmFile, orig_out_err)
        yield orig_out_err[0]
    # Relay exceptions
    except Exception as exc:
        raise exc
    # Always restore sys.stdout/err if necessary
    finally:
        sys.stdout, sys.stderr = orig_out_err<|MERGE_RESOLUTION|>--- conflicted
+++ resolved
@@ -24,12 +24,9 @@
     def flush(self):
         return getattr(self.file, "flush", lambda: None)()
 
-<<<<<<< HEAD
-=======
     def isatty(self):
         return getattr(self.file, "isatty", lambda: False)()
 
->>>>>>> 4e83b046
 
 @contextlib.contextmanager
 def std_out_err_redirect_tqdm():
