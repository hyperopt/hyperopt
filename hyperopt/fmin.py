from __future__ import print_function
from __future__ import absolute_import
from future import standard_library
from builtins import str
from builtins import object

import functools
import logging
import os
import sys
import time
from tqdm import tqdm

import numpy as np

from . import pyll
from .utils import coarse_utcnow
from . import base
from .std_out_err_redirect_tqdm import std_out_err_redirect_tqdm

standard_library.install_aliases()
logger = logging.getLogger(__name__)


try:
    import cloudpickle as pickler
except Exception as e:
    logger.info('Failed to load cloudpickle, try installing cloudpickle via "pip install cloudpickle" for enhanced pickling support.')
    import six.moves.cPickle as pickler


def generate_trial(tid, space):
    variables = space.keys()
    idxs = {v: [tid] for v in variables}
    vals = {k: [v] for k, v in space.items()}
    return {'state': base.JOB_STATE_NEW,
            'tid': tid,
            'spec': None,
            'result': {'status': 'new'},
            'misc': {'tid': tid,
                     'cmd': ('domain_attachment',
                             'FMinIter_Domain'),
                     'workdir': None,
                     'idxs': idxs,
                     'vals': vals},
            'exp_key': None,
            'owner': None,
            'version': 0,
            'book_time': None,
            'refresh_time': None,
            }


def generate_trials_to_calculate(points):
    """
    Function that generates trials to be evaluated from list of points

    :param points: List of points to be inserted in trials object in form of
        dictionary with variable names as keys and variable values as dict
        values. Example value:
        [{'x': 0.0, 'y': 0.0}, {'x': 1.0, 'y': 1.0}]

    :return: object of class base.Trials() with points which will be calculated
        before optimisation start if passed to fmin().
    """
    trials = base.Trials()
    new_trials = [generate_trial(tid, x) for tid, x in enumerate(points)]
    trials.insert_trial_docs(new_trials)
    return trials


def fmin_pass_expr_memo_ctrl(f):
    """
    Mark a function as expecting kwargs 'expr', 'memo' and 'ctrl' from
    hyperopt.fmin.

    expr - the pyll expression of the search space
    memo - a partially-filled memo dictionary such that
           `rec_eval(expr, memo=memo)` will build the proposed trial point.
    ctrl - the Experiment control object (see base.Ctrl)

    """
    f.fmin_pass_expr_memo_ctrl = True
    return f


def partial(fn, **kwargs):
    """functools.partial work-alike for functions decorated with
    fmin_pass_expr_memo_ctrl
    """
    rval = functools.partial(fn, **kwargs)
    if hasattr(fn, 'fmin_pass_expr_memo_ctrl'):
        rval.fmin_pass_expr_memo_ctrl = fn.fmin_pass_expr_memo_ctrl
    return rval


class FMinIter(object):
    """Object for conducting search experiments.
    """
    catch_eval_exceptions = False
    pickle_protocol = -1

    def __init__(self, algo, domain, trials, rstate, asynchronous=None,
                 max_queue_len=1,
                 poll_interval_secs=1.0,
                 max_evals=sys.maxsize,
                 verbose=0,
                 show_progressbar=True
                 ):
        self.algo = algo
        self.domain = domain
        self.trials = trials
        self.show_progressbar = show_progressbar
        if asynchronous is None:
            self.asynchronous = trials.asynchronous
        else:
            self.asynchronous = asynchronous
        self.poll_interval_secs = poll_interval_secs
        self.max_queue_len = max_queue_len
        self.max_evals = max_evals
        self.rstate = rstate

        if self.asynchronous:
            if 'FMinIter_Domain' in trials.attachments:
                logger.warn('over-writing old domain trials attachment')
            msg = pickler.dumps(domain)
            # -- sanity check for unpickling
            pickler.loads(msg)
            trials.attachments['FMinIter_Domain'] = msg

    def serial_evaluate(self, N=-1):
        for trial in self.trials._dynamic_trials:
            if trial['state'] == base.JOB_STATE_NEW:
                trial['state'] = base.JOB_STATE_RUNNING
                now = coarse_utcnow()
                trial['book_time'] = now
                trial['refresh_time'] = now
                spec = base.spec_from_misc(trial['misc'])
                ctrl = base.Ctrl(self.trials, current_trial=trial)
                try:
                    result = self.domain.evaluate(spec, ctrl)
                except Exception as e:
                    logger.info('job exception: %s' % str(e))
                    trial['state'] = base.JOB_STATE_ERROR
                    trial['misc']['error'] = (str(type(e)), str(e))
                    trial['refresh_time'] = coarse_utcnow()
                    if not self.catch_eval_exceptions:
                        # -- JOB_STATE_ERROR means this trial
                        #    will be removed from self.trials.trials
                        #    by this refresh call.
                        self.trials.refresh()
                        raise
                else:
                    trial['state'] = base.JOB_STATE_DONE
                    trial['result'] = result
                    trial['refresh_time'] = coarse_utcnow()
                N -= 1
                if N == 0:
                    break
        self.trials.refresh()

    @property
    def is_cancelled(self):
        """
        Indicates whether this fmin run has been cancelled.  SparkTrials supports cancellation.
        """
        if hasattr(self.trials, "_fmin_cancelled"):
            if self.trials._fmin_cancelled:
                return True
        return False

    def block_until_done(self):
        already_printed = False
        if self.asynchronous:
            unfinished_states = [base.JOB_STATE_NEW, base.JOB_STATE_RUNNING]

            def get_queue_len():
                return self.trials.count_by_state_unsynced(unfinished_states)

            qlen = get_queue_len()
            while qlen > 0:
                if not already_printed:
                    logger.info('Waiting for %d jobs to finish ...' % qlen)
                    already_printed = True
                time.sleep(self.poll_interval_secs)
                qlen = get_queue_len()
            self.trials.refresh()
        else:
            self.serial_evaluate()

    def run(self, N, block_until_done=True):
        """
        block_until_done  means that the process blocks until ALL jobs in
        trials are not in running or new state

        """
        trials = self.trials
        algo = self.algo
        n_queued = 0

        def get_queue_len():
            return self.trials.count_by_state_unsynced(base.JOB_STATE_NEW)

        stopped = False
        qlen = get_queue_len()
        with std_out_err_redirect_tqdm() as orig_stdout:
            with tqdm(total=N+qlen, file=orig_stdout, postfix='best loss: ?',
                      disable=not self.show_progressbar, dynamic_ncols=True,
                      ) as pbar:
                while n_queued < N:
                    qlen = get_queue_len()
<<<<<<< HEAD
                    total_ids = 0
                    while qlen < self.max_queue_len and n_queued < N:
=======
                    while qlen < self.max_queue_len and n_queued < N and \
                            not self.is_cancelled:
>>>>>>> 23a42a34
                        n_to_enqueue = min(self.max_queue_len - qlen, N - n_queued)
                        new_ids = trials.new_trial_ids(n_to_enqueue)
                        total_ids += len(new_ids)
                        self.trials.refresh()
                        if 0:
                            for d in self.trials.trials:
                                print('trial %i %s %s' % (d['tid'], d['state'],
                                                          d['result'].get('status')))
                        new_trials = algo(new_ids, self.domain, trials,
                                          self.rstate.randint(2 ** 31 - 1))
                        assert len(new_ids) >= len(new_trials)
                        if len(new_trials):
                            self.trials.insert_trial_docs(new_trials)
                            self.trials.refresh()
                            n_queued += len(new_trials)
                            qlen = get_queue_len()
                        else:
                            stopped = True
                            break

                    if self.is_cancelled:
                        break

                    if self.asynchronous:
                        # -- wait for workers to fill in the trials
                        time.sleep(self.poll_interval_secs)
                    else:
                        # -- loop over trials and do the jobs directly
                        self.serial_evaluate()

                    try:
                        best_loss = min([d['result']['loss'] for d in
                                         self.trials.trials if
                                         d['result']['status'] == 'ok'])
                        pbar.postfix = 'best loss: ' + str(best_loss)
                    except:
                        pass
                    pbar.update(total_ids)

                    if stopped:
                        break

        if block_until_done:
            self.block_until_done()
            self.trials.refresh()
            logger.info('Queue empty, exiting run.')
        else:
            qlen = get_queue_len()
            if qlen:
                msg = 'Exiting run, not waiting for %d jobs.' % qlen
                logger.info(msg)

    def __iter__(self):
        return self

    def __next__(self):
        self.run(1, block_until_done=self.asynchronous)
        if len(self.trials) >= self.max_evals:
            raise StopIteration()
        return self.trials

    def exhaust(self):
        n_done = len(self.trials)
        self.run(self.max_evals - n_done, block_until_done=self.asynchronous)
        self.trials.refresh()
        return self


def fmin(fn, space, algo, max_evals, trials=None, rstate=None,
         allow_trials_fmin=True, pass_expr_memo_ctrl=None,
         catch_eval_exceptions=False,
         verbose=0,
         return_argmin=True,
         points_to_evaluate=None,
         max_queue_len=1,
         show_progressbar=True,
         ):
    """Minimize a function over a hyperparameter space.

    More realistically: *explore* a function over a hyperparameter space
    according to a given algorithm, allowing up to a certain number of
    function evaluations.  As points are explored, they are accumulated in
    `trials`


    Parameters
    ----------

    fn : callable (trial point -> loss)
        This function will be called with a value generated from `space`
        as the first and possibly only argument.  It can return either
        a scalar-valued loss, or a dictionary.  A returned dictionary must
        contain a 'status' key with a value from `STATUS_STRINGS`, must
        contain a 'loss' key if the status is `STATUS_OK`. Particular
        optimization algorithms may look for other keys as well.  An
        optional sub-dictionary associated with an 'attachments' key will
        be removed by fmin its contents will be available via
        `trials.trial_attachments`. The rest (usually all) of the returned
        dictionary will be stored and available later as some 'result'
        sub-dictionary within `trials.trials`.

    space : hyperopt.pyll.Apply node
        The set of possible arguments to `fn` is the set of objects
        that could be created with non-zero probability by drawing randomly
        from this stochastic program involving involving hp_<xxx> nodes
        (see `hyperopt.hp` and `hyperopt.pyll_utils`).

    algo : search algorithm
        This object, such as `hyperopt.rand.suggest` and
        `hyperopt.tpe.suggest` provides logic for sequential search of the
        hyperparameter space.

    max_evals : int
        Allow up to this many function evaluations before returning.

    trials : None or base.Trials (or subclass)
        Storage for completed, ongoing, and scheduled evaluation points.  If
        None, then a temporary `base.Trials` instance will be created.  If
        a trials object, then that trials object will be affected by
        side-effect of this call.

    rstate : numpy.RandomState, default numpy.random or `$HYPEROPT_FMIN_SEED`
        Each call to `algo` requires a seed value, which should be different
        on each call. This object is used to draw these seeds via `randint`.
        The default rstate is
        `numpy.random.RandomState(int(env['HYPEROPT_FMIN_SEED']))`
        if the `HYPEROPT_FMIN_SEED` environment variable is set to a non-empty
        string, otherwise np.random is used in whatever state it is in.

    verbose : int
        Print out some information to stdout during search.

    allow_trials_fmin : bool, default True
        If the `trials` argument

    pass_expr_memo_ctrl : bool, default False
        If set to True, `fn` will be called in a different more low-level
        way: it will receive raw hyperparameters, a partially-populated
        `memo`, and a Ctrl object for communication with this Trials
        object.

    return_argmin : bool, default True
        If set to False, this function returns nothing, which can be useful
        for example if it is expected that `len(trials)` may be zero after
        fmin, and therefore `trials.argmin` would be undefined.

    points_to_evaluate : list, default None
        Only works if trials=None. If points_to_evaluate equals None then the
        trials are evaluated normally. If list of dicts is passed then
        given points are evaluated before optimisation starts, so the overall
        number of optimisation steps is len(points_to_evaluate) + max_evals.
        Elements of this list must be in a form of a dictionary with variable
        names as keys and variable values as dict values. Example
        points_to_evaluate value is [{'x': 0.0, 'y': 0.0}, {'x': 1.0, 'y': 2.0}]

    max_queue_len : integer, default 1
        Sets the queue length generated in the dictionary or trials. Increasing this
        value helps to slightly speed up parallel simulatulations which sometimes lag
        on suggesting a new trial.

    show_progressbar : bool, default True
        Show a progressbar.

    Returns
    -------

    argmin : dictionary
        If return_argmin is True returns `trials.argmin` which is a dictionary.  Otherwise
        this function  returns the result of `hyperopt.space_eval(space, trails.argmin)` if there
        were succesfull trails. This object shares the same structure as the space passed.
        If there were no succesfull trails, it returns None.
    """
    if rstate is None:
        env_rseed = os.environ.get('HYPEROPT_FMIN_SEED', '')
        if env_rseed:
            rstate = np.random.RandomState(int(env_rseed))
        else:
            rstate = np.random.RandomState()

    if allow_trials_fmin and hasattr(trials, 'fmin'):
        return trials.fmin(
            fn, space,
            algo=algo,
            max_evals=max_evals,
            max_queue_len=max_queue_len,
            rstate=rstate,
            pass_expr_memo_ctrl=pass_expr_memo_ctrl,
            verbose=verbose,
            catch_eval_exceptions=catch_eval_exceptions,
            return_argmin=return_argmin,
            show_progressbar=show_progressbar,
        )

    if trials is None:
        if points_to_evaluate is None:
            trials = base.Trials()
        else:
            assert type(points_to_evaluate) == list
            trials = generate_trials_to_calculate(points_to_evaluate)

    domain = base.Domain(fn, space,
                         pass_expr_memo_ctrl=pass_expr_memo_ctrl)

    rval = FMinIter(algo, domain, trials, max_evals=max_evals,
                    rstate=rstate,
                    verbose=verbose,
                    max_queue_len=max_queue_len,
                    show_progressbar=show_progressbar)
    rval.catch_eval_exceptions = catch_eval_exceptions
    rval.exhaust()
    if return_argmin:
        if len(trials.trials) == 0:
            raise Exception("There are no evaluation tasks, cannot return argmin of task losses.")
        return trials.argmin
    elif len(trials) > 0:
        # Only if there are some succesfull trail runs, return the best point in the evaluation space
        return space_eval(space, trials.argmin)
    else:
        return None


def space_eval(space, hp_assignment):
    """Compute a point in a search space from a hyperparameter assignment.

    Parameters:
    -----------
    space - a pyll graph involving hp nodes (see `pyll_utils`).

    hp_assignment - a dictionary mapping hp node labels to values.
    """
    space = pyll.as_apply(space)
    nodes = pyll.toposort(space)
    memo = {}
    for node in nodes:
        if node.name == 'hyperopt_param':
            label = node.arg['label'].eval()
            if label in hp_assignment:
                memo[node] = hp_assignment[label]
    rval = pyll.rec_eval(space, memo=memo)
    return rval

# -- flake8 doesn't like blank last line<|MERGE_RESOLUTION|>--- conflicted
+++ resolved
@@ -209,13 +209,9 @@
                       ) as pbar:
                 while n_queued < N:
                     qlen = get_queue_len()
-<<<<<<< HEAD
                     total_ids = 0
-                    while qlen < self.max_queue_len and n_queued < N:
-=======
                     while qlen < self.max_queue_len and n_queued < N and \
                             not self.is_cancelled:
->>>>>>> 23a42a34
                         n_to_enqueue = min(self.max_queue_len - qlen, N - n_queued)
                         new_ids = trials.new_trial_ids(n_to_enqueue)
                         total_ids += len(new_ids)
