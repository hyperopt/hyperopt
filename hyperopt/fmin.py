from __future__ import print_function
from __future__ import absolute_import
from future import standard_library
from builtins import str
from builtins import object

import functools
import logging
import os
import sys
import time
from tqdm import tqdm

import numpy as np

from . import pyll
from .utils import coarse_utcnow
from . import base
from .std_out_err_redirect_tqdm import std_out_err_redirect_tqdm

standard_library.install_aliases()
logger = logging.getLogger(__name__)


try:
    import cloudpickle as pickler
except Exception as e:
    logger.info(
        'Failed to load cloudpickle, try installing cloudpickle via "pip install cloudpickle" for enhanced pickling support.'
    )
    import six.moves.cPickle as pickler


def generate_trial(tid, space):
    variables = space.keys()
    idxs = {v: [tid] for v in variables}
    vals = {k: [v] for k, v in space.items()}
    return {
        "state": base.JOB_STATE_NEW,
        "tid": tid,
        "spec": None,
        "result": {"status": "new"},
        "misc": {
            "tid": tid,
            "cmd": ("domain_attachment", "FMinIter_Domain"),
            "workdir": None,
            "idxs": idxs,
            "vals": vals,
        },
        "exp_key": None,
        "owner": None,
        "version": 0,
        "book_time": None,
        "refresh_time": None,
    }


def generate_trials_to_calculate(points):
    """
    Function that generates trials to be evaluated from list of points

    :param points: List of points to be inserted in trials object in form of
        dictionary with variable names as keys and variable values as dict
        values. Example value:
        [{'x': 0.0, 'y': 0.0}, {'x': 1.0, 'y': 1.0}]

    :return: object of class base.Trials() with points which will be calculated
        before optimisation start if passed to fmin().
    """
    trials = base.Trials()
    new_trials = [generate_trial(tid, x) for tid, x in enumerate(points)]
    trials.insert_trial_docs(new_trials)
    return trials


def fmin_pass_expr_memo_ctrl(f):
    """
    Mark a function as expecting kwargs 'expr', 'memo' and 'ctrl' from
    hyperopt.fmin.

    expr - the pyll expression of the search space
    memo - a partially-filled memo dictionary such that
           `rec_eval(expr, memo=memo)` will build the proposed trial point.
    ctrl - the Experiment control object (see base.Ctrl)

    """
    f.fmin_pass_expr_memo_ctrl = True
    return f


def partial(fn, **kwargs):
    """functools.partial work-alike for functions decorated with
    fmin_pass_expr_memo_ctrl
    """
    rval = functools.partial(fn, **kwargs)
    if hasattr(fn, "fmin_pass_expr_memo_ctrl"):
        rval.fmin_pass_expr_memo_ctrl = fn.fmin_pass_expr_memo_ctrl
    return rval


class FMinIter(object):
    """Object for conducting search experiments.
    """

    catch_eval_exceptions = False
    pickle_protocol = -1

    def __init__(
        self,
        algo,
        domain,
        trials,
        rstate,
        asynchronous=None,
        max_queue_len=1,
        poll_interval_secs=1.0,
        max_evals=sys.maxsize,
        verbose=0,
        show_progressbar=True,
    ):
        self.algo = algo
        self.domain = domain
        self.trials = trials
        self.show_progressbar = show_progressbar
        if asynchronous is None:
            self.asynchronous = trials.asynchronous
        else:
            self.asynchronous = asynchronous
        self.poll_interval_secs = poll_interval_secs
        self.max_queue_len = max_queue_len
        self.max_evals = max_evals
        self.rstate = rstate

        if self.asynchronous:
            if "FMinIter_Domain" in trials.attachments:
                logger.warn("over-writing old domain trials attachment")
            msg = pickler.dumps(domain)
            # -- sanity check for unpickling
            pickler.loads(msg)
            trials.attachments["FMinIter_Domain"] = msg

    def serial_evaluate(self, N=-1):
        for trial in self.trials._dynamic_trials:
            if trial["state"] == base.JOB_STATE_NEW:
                trial["state"] = base.JOB_STATE_RUNNING
                now = coarse_utcnow()
                trial["book_time"] = now
                trial["refresh_time"] = now
                spec = base.spec_from_misc(trial["misc"])
                ctrl = base.Ctrl(self.trials, current_trial=trial)
                try:
                    result = self.domain.evaluate(spec, ctrl)
                except Exception as e:
                    logger.info("job exception: %s" % str(e))
                    trial["state"] = base.JOB_STATE_ERROR
                    trial["misc"]["error"] = (str(type(e)), str(e))
                    trial["refresh_time"] = coarse_utcnow()
                    if not self.catch_eval_exceptions:
                        # -- JOB_STATE_ERROR means this trial
                        #    will be removed from self.trials.trials
                        #    by this refresh call.
                        self.trials.refresh()
                        raise
                else:
                    trial["state"] = base.JOB_STATE_DONE
                    trial["result"] = result
                    trial["refresh_time"] = coarse_utcnow()
                N -= 1
                if N == 0:
                    break
        self.trials.refresh()

    @property
    def is_cancelled(self):
        """
        Indicates whether this fmin run has been cancelled.  SparkTrials supports cancellation.
        """
        if hasattr(self.trials, "_fmin_cancelled"):
            if self.trials._fmin_cancelled:
                return True
        return False

    def block_until_done(self):
        already_printed = False
        if self.asynchronous:
            unfinished_states = [base.JOB_STATE_NEW, base.JOB_STATE_RUNNING]

            def get_queue_len():
                return self.trials.count_by_state_unsynced(unfinished_states)

            qlen = get_queue_len()
            while qlen > 0:
                if not already_printed:
                    logger.info("Waiting for %d jobs to finish ..." % qlen)
                    already_printed = True
                time.sleep(self.poll_interval_secs)
                qlen = get_queue_len()
            self.trials.refresh()
        else:
            self.serial_evaluate()

    def run(self, N, block_until_done=True):
        """
        block_until_done  means that the process blocks until ALL jobs in
        trials are not in running or new state

        """
        trials = self.trials
        algo = self.algo
        n_queued = 0

        def get_queue_len():
            return self.trials.count_by_state_unsynced(base.JOB_STATE_NEW)

        def get_n_done():
            return self.trials.count_by_state_unsynced(base.JOB_STATE_DONE)

        def get_n_unfinished():
            unfinished_states = [base.JOB_STATE_NEW, base.JOB_STATE_RUNNING]
            return self.trials.count_by_state_unsynced(unfinished_states)

        stopped = False
        qlen = get_queue_len()
        with std_out_err_redirect_tqdm() as orig_stdout:
            # total_evals = N + qlen
            init_evals_done = get_n_done()
<<<<<<< HEAD
            with tqdm(
                total=self.max_evals,
                file=orig_stdout,
                postfix="best loss: ?",
                disable=not self.show_progressbar,
                dynamic_ncols=True,
                unit="trial",
                initial=init_evals_done,
            ) as pbar:

                all_trials_complete = False
=======
            with tqdm(total=self.max_evals, file=orig_stdout, postfix={'best loss': '?'},
                      disable=not self.show_progressbar, dynamic_ncols=True, unit='trial',
                      initial=init_evals_done,
                      ) as pbar:

                all_trials_complete=False
>>>>>>> 4e83b046
                while n_queued < N or (block_until_done and not all_trials_complete):
                    qlen = get_queue_len()
                    while (
                        qlen < self.max_queue_len
                        and n_queued < N
                        and not self.is_cancelled
                    ):
                        n_to_enqueue = min(self.max_queue_len - qlen, N - n_queued)
                        new_ids = trials.new_trial_ids(n_to_enqueue)
                        self.trials.refresh()
                        if 0:
                            for d in self.trials.trials:
                                print(
                                    "trial %i %s %s"
                                    % (d["tid"], d["state"], d["result"].get("status"))
                                )
                        new_trials = algo(
                            new_ids,
                            self.domain,
                            trials,
                            self.rstate.randint(2 ** 31 - 1),
                        )
                        assert len(new_ids) >= len(new_trials)
                        if len(new_trials):
                            self.trials.insert_trial_docs(new_trials)
                            self.trials.refresh()
                            n_queued += len(new_trials)
                            qlen = get_queue_len()
                        else:
                            stopped = True
                            break

                    if self.is_cancelled:
                        break

                    if self.asynchronous:
                        # -- wait for workers to fill in the trials
                        time.sleep(self.poll_interval_secs)
                    else:
                        # -- loop over trials and do the jobs directly
                        self.serial_evaluate()

                    self.trials.refresh()
                    try:
                        best_loss = min(
                            [
                                d["result"]["loss"]
                                for d in self.trials.trials
                                if d["result"]["status"] == "ok"
                            ]
                        )
                        pbar.postfix = "best loss: " + str(best_loss)
                    except:
                        pass

                    n_unfinished = get_n_unfinished()
                    if n_unfinished == 0:
                        all_trials_complete = True

                    # From tqdm doc: `update(n)` n (int): Increment to add to the internal counter of iterations
                    d_jobs = get_n_done() - pbar.n
                    if d_jobs > 0:
                        pbar.update(d_jobs)

                    if stopped:
                        break

        if block_until_done:
            self.block_until_done()
            self.trials.refresh()
            logger.info("Queue empty, exiting run.")
        else:
            qlen = get_queue_len()
            if qlen:
                msg = "Exiting run, not waiting for %d jobs." % qlen
                logger.info(msg)

    def __iter__(self):
        return self

    def __next__(self):
        self.run(1, block_until_done=self.asynchronous)
        if len(self.trials) >= self.max_evals:
            raise StopIteration()
        return self.trials

    def exhaust(self):
        n_done = len(self.trials)
        self.run(self.max_evals - n_done, block_until_done=self.asynchronous)
        self.trials.refresh()
        return self


def fmin(
    fn,
    space,
    algo,
    max_evals,
    trials=None,
    rstate=None,
    allow_trials_fmin=True,
    pass_expr_memo_ctrl=None,
    catch_eval_exceptions=False,
    verbose=0,
    return_argmin=True,
    points_to_evaluate=None,
    max_queue_len=1,
    show_progressbar=True,
):
    """Minimize a function over a hyperparameter space.

    More realistically: *explore* a function over a hyperparameter space
    according to a given algorithm, allowing up to a certain number of
    function evaluations.  As points are explored, they are accumulated in
    `trials`


    Parameters
    ----------

    fn : callable (trial point -> loss)
        This function will be called with a value generated from `space`
        as the first and possibly only argument.  It can return either
        a scalar-valued loss, or a dictionary.  A returned dictionary must
        contain a 'status' key with a value from `STATUS_STRINGS`, must
        contain a 'loss' key if the status is `STATUS_OK`. Particular
        optimization algorithms may look for other keys as well.  An
        optional sub-dictionary associated with an 'attachments' key will
        be removed by fmin its contents will be available via
        `trials.trial_attachments`. The rest (usually all) of the returned
        dictionary will be stored and available later as some 'result'
        sub-dictionary within `trials.trials`.

    space : hyperopt.pyll.Apply node
        The set of possible arguments to `fn` is the set of objects
        that could be created with non-zero probability by drawing randomly
        from this stochastic program involving involving hp_<xxx> nodes
        (see `hyperopt.hp` and `hyperopt.pyll_utils`).

    algo : search algorithm
        This object, such as `hyperopt.rand.suggest` and
        `hyperopt.tpe.suggest` provides logic for sequential search of the
        hyperparameter space.

    max_evals : int
        Allow up to this many function evaluations before returning.

    trials : None or base.Trials (or subclass)
        Storage for completed, ongoing, and scheduled evaluation points.  If
        None, then a temporary `base.Trials` instance will be created.  If
        a trials object, then that trials object will be affected by
        side-effect of this call.

    rstate : numpy.RandomState, default numpy.random or `$HYPEROPT_FMIN_SEED`
        Each call to `algo` requires a seed value, which should be different
        on each call. This object is used to draw these seeds via `randint`.
        The default rstate is
        `numpy.random.RandomState(int(env['HYPEROPT_FMIN_SEED']))`
        if the `HYPEROPT_FMIN_SEED` environment variable is set to a non-empty
        string, otherwise np.random is used in whatever state it is in.

    verbose : int
        Print out some information to stdout during search.

    allow_trials_fmin : bool, default True
        If the `trials` argument

    pass_expr_memo_ctrl : bool, default False
        If set to True, `fn` will be called in a different more low-level
        way: it will receive raw hyperparameters, a partially-populated
        `memo`, and a Ctrl object for communication with this Trials
        object.

    return_argmin : bool, default True
        If set to False, this function returns nothing, which can be useful
        for example if it is expected that `len(trials)` may be zero after
        fmin, and therefore `trials.argmin` would be undefined.

    points_to_evaluate : list, default None
        Only works if trials=None. If points_to_evaluate equals None then the
        trials are evaluated normally. If list of dicts is passed then
        given points are evaluated before optimisation starts, so the overall
        number of optimisation steps is len(points_to_evaluate) + max_evals.
        Elements of this list must be in a form of a dictionary with variable
        names as keys and variable values as dict values. Example
        points_to_evaluate value is [{'x': 0.0, 'y': 0.0}, {'x': 1.0, 'y': 2.0}]

    max_queue_len : integer, default 1
        Sets the queue length generated in the dictionary or trials. Increasing this
        value helps to slightly speed up parallel simulatulations which sometimes lag
        on suggesting a new trial.

    show_progressbar : bool, default True
        Show a progressbar.

    Returns
    -------

    argmin : dictionary
        If return_argmin is True returns `trials.argmin` which is a dictionary.  Otherwise
        this function  returns the result of `hyperopt.space_eval(space, trails.argmin)` if there
        were succesfull trails. This object shares the same structure as the space passed.
        If there were no succesfull trails, it returns None.
    """
    if rstate is None:
        env_rseed = os.environ.get("HYPEROPT_FMIN_SEED", "")
        if env_rseed:
            rstate = np.random.RandomState(int(env_rseed))
        else:
            rstate = np.random.RandomState()

    if allow_trials_fmin and hasattr(trials, "fmin"):
        return trials.fmin(
            fn,
            space,
            algo=algo,
            max_evals=max_evals,
            max_queue_len=max_queue_len,
            rstate=rstate,
            pass_expr_memo_ctrl=pass_expr_memo_ctrl,
            verbose=verbose,
            catch_eval_exceptions=catch_eval_exceptions,
            return_argmin=return_argmin,
            show_progressbar=show_progressbar,
        )

    if trials is None:
        if points_to_evaluate is None:
            trials = base.Trials()
        else:
            assert type(points_to_evaluate) == list
            trials = generate_trials_to_calculate(points_to_evaluate)

    domain = base.Domain(fn, space, pass_expr_memo_ctrl=pass_expr_memo_ctrl)

    rval = FMinIter(
        algo,
        domain,
        trials,
        max_evals=max_evals,
        rstate=rstate,
        verbose=verbose,
        max_queue_len=max_queue_len,
        show_progressbar=show_progressbar,
    )
    rval.catch_eval_exceptions = catch_eval_exceptions
    rval.exhaust()
    if return_argmin:
        if len(trials.trials) == 0:
            raise Exception(
                "There are no evaluation tasks, cannot return argmin of task losses."
            )
        return trials.argmin
    elif len(trials) > 0:
        # Only if there are some succesfull trail runs, return the best point in the evaluation space
        return space_eval(space, trials.argmin)
    else:
        return None


def space_eval(space, hp_assignment):
    """Compute a point in a search space from a hyperparameter assignment.

    Parameters:
    -----------
    space - a pyll graph involving hp nodes (see `pyll_utils`).

    hp_assignment - a dictionary mapping hp node labels to values.
    """
    space = pyll.as_apply(space)
    nodes = pyll.toposort(space)
    memo = {}
    for node in nodes:
        if node.name == "hyperopt_param":
            label = node.arg["label"].eval()
            if label in hp_assignment:
                memo[node] = hp_assignment[label]
    rval = pyll.rec_eval(space, memo=memo)
    return rval


# -- flake8 doesn't like blank last line<|MERGE_RESOLUTION|>--- conflicted
+++ resolved
@@ -224,11 +224,10 @@
         with std_out_err_redirect_tqdm() as orig_stdout:
             # total_evals = N + qlen
             init_evals_done = get_n_done()
-<<<<<<< HEAD
             with tqdm(
                 total=self.max_evals,
                 file=orig_stdout,
-                postfix="best loss: ?",
+                postfix={"best loss": "?"},
                 disable=not self.show_progressbar,
                 dynamic_ncols=True,
                 unit="trial",
@@ -236,14 +235,6 @@
             ) as pbar:
 
                 all_trials_complete = False
-=======
-            with tqdm(total=self.max_evals, file=orig_stdout, postfix={'best loss': '?'},
-                      disable=not self.show_progressbar, dynamic_ncols=True, unit='trial',
-                      initial=init_evals_done,
-                      ) as pbar:
-
-                all_trials_complete=False
->>>>>>> 4e83b046
                 while n_queued < N or (block_until_done and not all_trials_complete):
                     qlen = get_queue_len()
                     while (
