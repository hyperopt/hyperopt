--- conflicted
+++ resolved
@@ -42,110 +42,6 @@
         rval.fmin_pass_expr_memo_ctrl = fn.fmin_pass_expr_memo_ctrl
     return rval
 
-
-<<<<<<< HEAD
-class Domain(base.Bandit):
-    """
-    Picklable representation of search space and evaluation function.
-    """
-    rec_eval_print_node_on_error=False
-
-    def __init__(self, fn, expr,
-            workdir=None,
-            pass_expr_memo_ctrl=None,
-            **bandit_kwargs):
-        self.cmd = ('domain_attachment', 'FMinIter_Domain')
-        self.fn = fn
-        if pass_expr_memo_ctrl is None:
-            self.pass_expr_memo_ctrl = getattr(fn,
-                    'fmin_pass_expr_memo_ctrl', False)
-        else:
-            self.pass_expr_memo_ctrl = pass_expr_memo_ctrl
-        base.Bandit.__init__(self, expr, do_checks=False, **bandit_kwargs)
-
-        # -- This code was stolen from base.BanditAlgo, a class which may soon
-        #    be gone
-        self.workdir = workdir
-        self.s_new_ids = pyll.Literal('new_ids')  # -- list at eval-time
-        before = pyll.dfs(self.expr)
-        # -- raises exception if expr contains cycles
-        pyll.toposort(self.expr)
-        vh = self.vh = VectorizeHelper(self.expr, self.s_new_ids)
-        # -- raises exception if v_expr contains cycles
-        pyll.toposort(vh.v_expr)
-
-        idxs_by_label = vh.idxs_by_label()
-        vals_by_label = vh.vals_by_label()
-        after = pyll.dfs(self.expr)
-        # -- try to detect if VectorizeHelper screwed up anything inplace
-        assert before == after
-        assert set(idxs_by_label.keys()) == set(vals_by_label.keys())
-        assert set(idxs_by_label.keys()) == set(self.params.keys())
-
-        # -- make the graph runnable and SON-encodable
-        # N.B. operates inplace
-        self.s_idxs_vals = recursive_set_rng_kwarg(
-                pyll.scope.pos_args(idxs_by_label, vals_by_label),
-                pyll.as_apply(self.rng))
-
-        # -- raises an exception if no topological ordering exists
-        pyll.toposort(self.s_idxs_vals)
-
-    def evaluate(self, config, ctrl, attach_attachments=True):
-        memo = self.memo_from_config(config)
-        self.use_obj_for_literal_in_memo(ctrl, base.Ctrl, memo)
-        if self.rng is not None and not self.installed_rng:
-            # -- N.B. this modifies the expr graph in-place
-            #    XXX this feels wrong
-            self.expr = recursive_set_rng_kwarg(self.expr,
-                pyll.as_apply(self.rng))
-            self.installed_rng = True
-        if self.pass_expr_memo_ctrl:
-            rval = self.fn(
-                    expr=self.expr,
-                    memo=memo,
-                    ctrl=ctrl)
-        else:
-            # -- the "work" of evaluating `config` can be written
-            #    either into the pyll part (self.expr)
-            #    or the normal Python part (self.fn)
-            pyll_rval = pyll.rec_eval(self.expr, memo=memo,
-                    print_node_on_error=self.rec_eval_print_node_on_error)
-            rval = self.fn(pyll_rval)
-
-        if isinstance(rval, (float, int, np.number)):
-            dict_rval = {'loss': rval}
-        elif isinstance(rval, (dict,)):
-            dict_rval = rval
-        else:
-            raise TypeError('invalid return type (neither number nor dict)', rval)
-
-        if dict_rval.get('loss',None) is not None:
-            # -- fail if cannot be cast to float
-            dict_rval['loss'] = float(dict_rval['loss'])
-
-        dict_rval.setdefault('status', base.STATUS_OK)
-        if dict_rval['status'] not in base.STATUS_STRINGS:
-            raise ValueError('invalid status string', dict_rval['status'])
-
-        if attach_attachments:
-            attachments = dict_rval.pop('attachments', {})
-            for key, val in attachments.items():
-                ctrl.attachments[key] = val
-
-        # -- don't do this here because SON-compatibility is only a requirement
-        #    for trials destined for a mongodb. In-memory rvals can contain
-        #    anything.
-        #return base.SONify(dict_rval)
-        return dict_rval
-
-    def short_str(self):
-        return 'Domain{%s}' % str(self.fn)
-
-
-# TODO: deprecate base.Experiment
-=======
->>>>>>> 176cc9e3
 class FMinIter(object):
     """Object for conducting search experiments.
     """
