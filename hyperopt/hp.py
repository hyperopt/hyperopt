--- conflicted
+++ resolved
@@ -8,19 +8,11 @@
 from .pyll_utils import hp_randint as randint
 from .pyll_utils import hp_pchoice as pchoice
 
-<<<<<<< HEAD
-from pyll_utils import hp_uniform as uniform
-from pyll_utils import hp_uniformint as uniformint
-from pyll_utils import hp_quniform as quniform
-from pyll_utils import hp_quniformint as quniformint
-from pyll_utils import hp_loguniform as loguniform
-from pyll_utils import hp_qloguniform as qloguniform
-=======
 from .pyll_utils import hp_uniform as uniform
+from .pyll_utils import hp_uniformint as uniformint
 from .pyll_utils import hp_quniform as quniform
 from .pyll_utils import hp_loguniform as loguniform
 from .pyll_utils import hp_qloguniform as qloguniform
->>>>>>> f38b538c
 
 from .pyll_utils import hp_normal as normal
 from .pyll_utils import hp_qnormal as qnormal
