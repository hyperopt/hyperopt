from __future__ import print_function

import copy
import numbers
import threading
import time
import timeit

from hyperopt import base, fmin, Trials
from hyperopt.utils import coarse_utcnow, _get_logger, _get_random_id

try:
    from pyspark.sql import SparkSession

    _have_spark = True
except ImportError as e:
    _have_spark = False

logger = _get_logger("hyperopt-spark")


class SparkTrials(Trials):
    """
    Implementation of hyperopt.Trials supporting
    distributed execution using Apache Spark clusters.
    This requires fmin to be run on a Spark cluster.

    Plugging SparkTrials into hyperopt.fmin() allows hyperopt
    to send model training and evaluation tasks to Spark workers,
    parallelizing hyperparameter search.
    Each trial (set of hyperparameter values) is handled within
    a single Spark task; i.e., each model will be fit and evaluated
    on a single worker machine.  Trials are run asynchronously.

    See hyperopt.Trials docs for general information about Trials.

    The fields we store in our trial docs match the base Trials class.  The fields include:
     - 'tid': trial ID
     - 'state': JOB_STATE_DONE, JOB_STATE_ERROR, etc.
     - 'result': evaluation result for completed trial run
     - 'refresh_time': timestamp for last status update
     - 'misc': includes:
        - 'error': (error type, error message)
     - 'book_time': timestamp for trial run start
    """

    asynchronous = True

    # Hard cap on the number of concurrent hyperopt tasks (Spark jobs) to run. Set at 128.
    MAX_CONCURRENT_JOBS_ALLOWED = 128

    def __init__(self, parallelism=None, timeout=None, spark_session=None):
        """
        :param parallelism: Maximum number of parallel trials to run,
                            i.e., maximum number of concurrent Spark tasks.
                            If set to None or and invalid value, this will be set to the number of
                            executors in your Spark cluster.
                            Hard cap at `MAX_CONCURRENT_JOBS_ALLOWED`.
                            Default: None (= number of Spark executors).
        :param timeout: Maximum time (in seconds) which fmin is allowed to take.
                        If this timeout is hit, then fmin will cancel running and proposed trials.
                        It will retain all completed trial runs and return the best result found
                        so far.
        :param spark_session: A SparkSession object. If None is passed, SparkTrials will attempt
                              to use an existing SparkSession or create a new one. SparkSession is
                              the entry point for various facilities provided by Spark. For more
                              information, visit the documentation for PySpark.
        """
        super(SparkTrials, self).__init__(exp_key=None, refresh=False)
        if not _have_spark:
<<<<<<< HEAD
            raise Exception(
                "SparkTrials cannot import pyspark classes.  Make sure that PySpark "
                "is available in your environment.  E.g., try running 'import pyspark'"
            )
        if timeout is not None and (
            not isinstance(timeout, numbers.Number)
            or timeout <= 0
            or isinstance(timeout, bool)
        ):
            raise Exception(
                "The timeout argument should be None or a positive value. "
                "Given value: {timeout}".format(timeout=timeout)
            )
        self._spark_context = (
            SparkSession.builder.getOrCreate().sparkContext
            if spark_session is None
            else spark_session.sparkContext
        )
=======
            raise Exception("SparkTrials cannot import pyspark classes.  Make sure that PySpark "
                            "is available in your environment.  E.g., try running 'import pyspark'")
        if timeout is not None and (not isinstance(timeout, numbers.Number) or timeout <= 0 or
                                    isinstance(timeout, bool)):
            raise Exception("The timeout argument should be None or a positive value. "
                            "Given value: {timeout}".format(timeout=timeout))
        self._spark = SparkSession.builder.getOrCreate() if spark_session is None \
                      else spark_session
        self._spark_context = self._spark.sparkContext
>>>>>>> 4e83b046
        # The feature to support controlling jobGroupIds is in SPARK-22340
        self._spark_supports_job_cancelling = hasattr(
            self._spark_context.parallelize([1]), "collectWithJobGroup"
        )
        # maxNumConcurrentTasks() is a package private API
        max_num_concurrent_tasks = self._spark_context._jsc.sc().maxNumConcurrentTasks()
        self.parallelism = self._decide_parallelism(
            max_num_concurrent_tasks, parallelism
        )

        if not self._spark_supports_job_cancelling and timeout is not None:
            logger.warning(
                "SparkTrials was constructed with a timeout specified, but this Apache "
                "Spark version does not support job group-based cancellation. The timeout will be "
                "respected when starting new Spark jobs, but SparkTrials will not be able to "
                "cancel running Spark jobs which exceed the timeout."
            )

        self.timeout = timeout
        self._fmin_cancelled = False
        self._fmin_cancelled_reason = None
        self.refresh()

    @staticmethod
    def _decide_parallelism(max_num_concurrent_tasks, parallelism):
        """
        Given the user-set value of parallelism, return the value SparkTrials will actually use.
        See the docstring for `parallelism` in the constructor for expected behavior.
        """
        if max_num_concurrent_tasks == 0:
            raise Exception(
                "There are no available spark executors.  "
                "Add workers to your Spark cluster to use SparkTrials."
            )
        if parallelism is None:
            parallelism = max_num_concurrent_tasks
        elif parallelism <= 0:
            logger.warning(
                "User-specified parallelism was invalid value ({p}), so parallelism will"
                " be set to max_num_concurrent_tasks ({c}).".format(
                    p=parallelism, c=max_num_concurrent_tasks
                )
            )
            parallelism = max_num_concurrent_tasks
        elif parallelism > max_num_concurrent_tasks:
            logger.warning(
                "User-specified parallelism ({p}) is greater than "
                "max_num_concurrent_tasks ({c}), so parallelism will be set to "
                "max_num_concurrent_tasks.".format(
                    p=parallelism, c=max_num_concurrent_tasks
                )
            )
            parallelism = max_num_concurrent_tasks
        if parallelism > SparkTrials.MAX_CONCURRENT_JOBS_ALLOWED:
            logger.warning(
                "Parallelism ({p}) is being decreased to the hard cap of "
                "SparkTrials.MAX_CONCURRENT_JOBS_ALLOWED ({c})".format(
                    p=parallelism, c=SparkTrials.MAX_CONCURRENT_JOBS_ALLOWED
                )
            )
            parallelism = SparkTrials.MAX_CONCURRENT_JOBS_ALLOWED
        return parallelism

    def count_successful_trials(self):
        """
        Returns the current number of trials which ran successfully
        """
        return self.count_by_state_unsynced(base.JOB_STATE_DONE)

    def count_failed_trials(self):
        """
        Returns the current number of trial runs which failed
        """
        return self.count_by_state_unsynced(base.JOB_STATE_ERROR)

    def count_cancelled_trials(self):
        """
        Returns the current number of cancelled trial runs.
        This covers trials which are cancelled from exceeding the timeout.
        """
        return self.count_by_state_unsynced(base.JOB_STATE_CANCEL)

    def count_total_trials(self):
        """
        Returns the current number of all successful, failed, and cancelled trial runs
        """
        total_states = [
            base.JOB_STATE_DONE,
            base.JOB_STATE_ERROR,
            base.JOB_STATE_CANCEL,
        ]
        return self.count_by_state_unsynced(total_states)

    def delete_all(self):
        """
        Reset the Trials to init state
        """
        super(SparkTrials, self).delete_all()
        self._fmin_cancelled = False
        self._fmin_cancelled_reason = None

    def trial_attachments(self, trial):
        raise NotImplementedError("SparkTrials does not support trial attachments.")

    def fmin(
        self,
        fn,
        space,
        algo,
        max_evals,
        max_queue_len,
        rstate,
        verbose,
        pass_expr_memo_ctrl,
        catch_eval_exceptions,
        return_argmin,
        show_progressbar,
    ):
        """
        This should not be called directly but is called via :func:`hyperopt.fmin`
        Refer to :func:`hyperopt.fmin` for docs on each argument
        """

        assert (
            not pass_expr_memo_ctrl
        ), "SparkTrials does not support `pass_expr_memo_ctrl`"
        assert (
            not catch_eval_exceptions
        ), "SparkTrials does not support `catch_eval_exceptions`"

        state = _SparkFMinState(self._spark, fn, space, self)

        # Will launch a dispatcher thread which runs each trial task as one spark job.
        state.launch_dispatcher()

        try:
            res = fmin(
                fn,
                space,
                algo,
                max_evals,
                max_queue_len=max_queue_len,
                trials=self,
                allow_trials_fmin=False,  # -- prevent recursion
                rstate=rstate,
                pass_expr_memo_ctrl=None,  # not support
                catch_eval_exceptions=catch_eval_exceptions,
                verbose=verbose,
                return_argmin=return_argmin,
                points_to_evaluate=None,  # not support
                show_progressbar=show_progressbar,
            )
        except BaseException as e:
            logger.debug("fmin thread exits with an exception raised.")
            raise e
        else:
            logger.debug("fmin thread exits normally.")
            return res
        finally:
            state.wait_for_all_threads()

            logger.info(
                "Total Trials: {t}: {s} succeeded, {f} failed, {c} cancelled.".format(
                    t=self.count_total_trials(),
                    s=self.count_successful_trials(),
                    f=self.count_failed_trials(),
                    c=self.count_cancelled_trials(),
                )
            )


class _SparkFMinState:
    """
    Class for managing threads which run concurrent Spark jobs.

    This maintains a primary dispatcher thread, plus 1 thread per Hyperopt trial.
    Each trial's thread runs 1 Spark job with 1 task.
    """

<<<<<<< HEAD
    def __init__(self, spark_context, eval_function, space, trials):
        self.spark_context = spark_context
=======
    # definition of a long-running trial, configurable here for testing purposes
    _LONG_TRIAL_DEFINITION_SECONDS = 60

    def __init__(self,
                 spark,
                 eval_function,
                 space,
                 trials):
        self.spark = spark
>>>>>>> 4e83b046
        self.eval_function = eval_function
        self.space = space
        self.trials = trials
        self._fmin_done = False
        self._dispatcher_thread = None
        self._task_threads = set()

        if self.trials._spark_supports_job_cancelling:
            spark_context = spark.sparkContext
            self._job_group_id = spark_context.getLocalProperty("spark.jobGroup.id")
            self._job_desc = spark_context.getLocalProperty("spark.job.description")
            interrupt_on_cancel = spark_context.getLocalProperty(
                "spark.job.interruptOnCancel"
            )
            if interrupt_on_cancel is None:
                self._job_interrupt_on_cancel = False
            else:
                self._job_interrupt_on_cancel = "true" == interrupt_on_cancel.lower()
            # In certain Spark deployments, the local property "spark.jobGroup.id" value is None,
            # so we create one to use for SparkTrials.
            if self._job_group_id is None:
                self._job_group_id = "Hyperopt_SparkTrials_" + _get_random_id()
            if self._job_desc is None:
                self._job_desc = "Trial evaluation jobs launched by hyperopt fmin"
            logger.debug(
                "Job group id: {g}, job desc: {d}, job interrupt on cancel: {i}".format(
                    g=self._job_group_id,
                    d=self._job_desc,
                    i=self._job_interrupt_on_cancel,
                )
            )

    def running_trial_count(self):
        return self.trials.count_by_state_unsynced(base.JOB_STATE_RUNNING)

    @staticmethod
    def _begin_trial_run(trial):
        trial["state"] = base.JOB_STATE_RUNNING
        now = coarse_utcnow()
        trial["book_time"] = now
        trial["refresh_time"] = now
        logger.debug("trial task {tid} started".format(tid=trial["tid"]))

    def _finish_trial_run(self, is_success, is_cancelled, trial, data):
        """
        Call this method when a trial evaluation finishes. It will save results to the trial object
        and update task counters.
        :param is_success: whether the trial succeeded
        :param is_cancelled: whether the trial was cancelled
        :param data: If the trial succeeded, this is the return value from the trial task function.
                     Otherwise, this is the exception raised when running the trial task.
        """
        if is_cancelled:
            logger.debug(
                "trial task {tid} cancelled, exception is {e}".format(
                    tid=trial["tid"], e=str(data)
                )
            )
            self._write_cancellation_back(trial, e=data)
        elif is_success:
            logger.debug(
                "trial task {tid} succeeded, result is {r}".format(
                    tid=trial["tid"], r=data
                )
            )
            self._write_result_back(trial, result=data)
        else:
            logger.debug(
                "trial task {tid} failed, exception is {e}".format(
                    tid=trial["tid"], e=str(data)
                )
            )
            self._write_exception_back(trial, e=data)

    def launch_dispatcher(self):
        def run_dispatcher():
            start_time = timeit.default_timer()
            last_time_trials_finished = start_time

            spark_task_maxFailures = int(self.spark.conf.get('spark.task.maxFailures', '4'))
            # When tasks take a long time, it can be bad to have Spark retry failed tasks.
            # This flag lets us message the user once about this issue if we find that tasks
            # are taking a long time to finish.
            can_warn_about_maxFailures = spark_task_maxFailures > 1

            while not self._fmin_done:
                new_tasks = self._poll_new_tasks()

                for trial in new_tasks:
                    self._run_trial_async(trial)

                cur_time = timeit.default_timer()
                elapsed_time = cur_time - start_time
                if len(new_tasks) > 0:
                    last_time_trials_finished = cur_time

                # In the future, timeout checking logic could be moved to `fmin`.
                # For now, timeouts are specific to SparkTrials.
                # When a timeout happens:
                #  - Set `trials._fmin_cancelled` flag to be True.
                #  - FMinIter checks this flag and exits if it is set to True.
                if (
                    self.trials.timeout is not None
                    and elapsed_time > self.trials.timeout
                    and not self.trials._fmin_cancelled
                ):
                    self.trials._fmin_cancelled = True
                    self.trials._fmin_cancelled_reason = "fmin run timeout"
                    self._cancel_running_trials()
<<<<<<< HEAD
                    logger.warning(
                        "fmin cancelled because of "
                        + self.trials._fmin_cancelled_reason
                    )
=======
                    logger.warning("fmin cancelled because of " + self.trials._fmin_cancelled_reason)

                if can_warn_about_maxFailures and cur_time - last_time_trials_finished \
                        > _SparkFMinState._LONG_TRIAL_DEFINITION_SECONDS:
                    logger.warning(
                        "SparkTrials found that the Spark conf 'spark.task.maxFailures' is set to "
                        "{maxFailures}, which will make trials re-run automatically if they fail. "
                        "If failures can occur from bad hyperparameter settings, or if trials are "
                        "very long-running, then retries may not be a good idea. "
                        "Consider setting `spark.conf.set('spark.task.maxFailures', '1')` to "
                        "prevent retries.".format(maxFailures=spark_task_maxFailures))
                    can_warn_about_maxFailures = False

>>>>>>> 4e83b046
                time.sleep(1)

            if self.trials._fmin_cancelled:
                # Because cancelling fmin triggered, warn that the dispatcher won't launch
                # more trial tasks.
                logger.warning("fmin is cancelled, so new trials will not be launched.")

            logger.debug("dispatcher thread exits normally.")

        self._dispatcher_thread = threading.Thread(target=run_dispatcher)
        self._dispatcher_thread.setDaemon(True)
        self._dispatcher_thread.start()

    @staticmethod
    def _get_spec_from_trial(trial):
        return base.spec_from_misc(trial["misc"])

    @staticmethod
    def _write_result_back(trial, result):
        trial["state"] = base.JOB_STATE_DONE
        trial["result"] = result
        trial["refresh_time"] = coarse_utcnow()

    @staticmethod
    def _write_exception_back(trial, e):
        trial["state"] = base.JOB_STATE_ERROR
        trial["misc"]["error"] = (str(type(e)), str(e))
        trial["refresh_time"] = coarse_utcnow()

    @staticmethod
    def _write_cancellation_back(trial, e):
        trial["state"] = base.JOB_STATE_CANCEL
        trial["misc"]["error"] = (str(type(e)), str(e))
        trial["refresh_time"] = coarse_utcnow()

    def _run_trial_async(self, trial):
        def run_task_thread():
            local_eval_function, local_space = self.eval_function, self.space
            params = self._get_spec_from_trial(trial)

            def run_task_on_executor(_):
                domain = base.Domain(
                    local_eval_function, local_space, pass_expr_memo_ctrl=None
                )
                result = domain.evaluate(params, ctrl=None, attach_attachments=False)
                yield result

            try:
                worker_rdd = self.spark.sparkContext.parallelize([0], 1)
                if self.trials._spark_supports_job_cancelling:
                    result = worker_rdd.mapPartitions(
                        run_task_on_executor
                    ).collectWithJobGroup(
                        self._job_group_id,
                        self._job_desc,
                        self._job_interrupt_on_cancel,
                    )[
                        0
                    ]
                else:
                    result = worker_rdd.mapPartitions(run_task_on_executor).collect()[0]
            except BaseException as e:
                # I recommend to catch all exceptions here, it can make the program more robust.
                # There're several possible reasons lead to raising exception here.
                # so I use `except BaseException` here.
                #
                # If cancelled flag is set, it represent we need to cancel all running tasks,
                # Otherwise it represent the task failed.
                self._finish_trial_run(
                    is_success=False,
                    is_cancelled=self.trials._fmin_cancelled,
                    trial=trial,
                    data=e,
                )
                logger.debug(
                    "trial {tid} task thread catches an exception and writes the "
                    "info back correctly.".format(tid=trial["tid"])
                )
            else:
                self._finish_trial_run(
                    is_success=True,
                    is_cancelled=self.trials._fmin_cancelled,
                    trial=trial,
                    data=result,
                )
                logger.debug(
                    "trial {tid} task thread exits normally and writes results "
                    "back correctly.".format(tid=trial["tid"])
                )

        task_thread = threading.Thread(target=run_task_thread)
        task_thread.setDaemon(True)
        task_thread.start()
        self._task_threads.add(task_thread)

    def _poll_new_tasks(self):
        new_task_list = []
        for trial in copy.copy(self.trials.trials):
            if trial["state"] == base.JOB_STATE_NEW:
                # check parallelism limit
                if self.running_trial_count() >= self.trials.parallelism:
                    break
                new_task_list.append(trial)
                self._begin_trial_run(trial)
        return new_task_list

    def _cancel_running_trials(self):
        if self.trials._spark_supports_job_cancelling:
<<<<<<< HEAD
            logger.debug(
                "Cancelling all running jobs in job group {g}".format(
                    g=self._job_group_id
                )
            )
            self.spark_context.cancelJobGroup(self._job_group_id)
=======
            logger.debug("Cancelling all running jobs in job group {g}"
                         .format(g=self._job_group_id))
            self.spark.sparkContext.cancelJobGroup(self._job_group_id)
>>>>>>> 4e83b046
            # Make a copy of trials by slicing
            for trial in self.trials.trials[:]:
                if trial["state"] in [base.JOB_STATE_NEW, base.JOB_STATE_RUNNING]:
                    trial["state"] = base.JOB_STATE_CANCEL
        else:
            logger.info(
                "Because the current Apache PySpark version does not support "
                "cancelling jobs by job group ID, SparkTrials will block until all of "
                "its running Spark jobs finish."
            )

    def wait_for_all_threads(self):
        """
        Wait for the dispatcher and worker threads to finish.
        :param cancel_running_trials: If true, try to cancel all running trials.
        """
        self._fmin_done = True
        self._dispatcher_thread.join()
        self._dispatcher_thread = None
        for task_thread in self._task_threads:
            task_thread.join()
        self._task_threads.clear()<|MERGE_RESOLUTION|>--- conflicted
+++ resolved
@@ -68,7 +68,6 @@
         """
         super(SparkTrials, self).__init__(exp_key=None, refresh=False)
         if not _have_spark:
-<<<<<<< HEAD
             raise Exception(
                 "SparkTrials cannot import pyspark classes.  Make sure that PySpark "
                 "is available in your environment.  E.g., try running 'import pyspark'"
@@ -82,22 +81,12 @@
                 "The timeout argument should be None or a positive value. "
                 "Given value: {timeout}".format(timeout=timeout)
             )
-        self._spark_context = (
-            SparkSession.builder.getOrCreate().sparkContext
+        self._spark = (
+            SparkSession.builder.getOrCreate()
             if spark_session is None
-            else spark_session.sparkContext
+            else spark_session
         )
-=======
-            raise Exception("SparkTrials cannot import pyspark classes.  Make sure that PySpark "
-                            "is available in your environment.  E.g., try running 'import pyspark'")
-        if timeout is not None and (not isinstance(timeout, numbers.Number) or timeout <= 0 or
-                                    isinstance(timeout, bool)):
-            raise Exception("The timeout argument should be None or a positive value. "
-                            "Given value: {timeout}".format(timeout=timeout))
-        self._spark = SparkSession.builder.getOrCreate() if spark_session is None \
-                      else spark_session
         self._spark_context = self._spark.sparkContext
->>>>>>> 4e83b046
         # The feature to support controlling jobGroupIds is in SPARK-22340
         self._spark_supports_job_cancelling = hasattr(
             self._spark_context.parallelize([1]), "collectWithJobGroup"
@@ -277,20 +266,11 @@
     Each trial's thread runs 1 Spark job with 1 task.
     """
 
-<<<<<<< HEAD
-    def __init__(self, spark_context, eval_function, space, trials):
-        self.spark_context = spark_context
-=======
     # definition of a long-running trial, configurable here for testing purposes
     _LONG_TRIAL_DEFINITION_SECONDS = 60
 
-    def __init__(self,
-                 spark,
-                 eval_function,
-                 space,
-                 trials):
+    def __init__(self, spark, eval_function, space, trials):
         self.spark = spark
->>>>>>> 4e83b046
         self.eval_function = eval_function
         self.space = space
         self.trials = trials
@@ -370,7 +350,9 @@
             start_time = timeit.default_timer()
             last_time_trials_finished = start_time
 
-            spark_task_maxFailures = int(self.spark.conf.get('spark.task.maxFailures', '4'))
+            spark_task_maxFailures = int(
+                self.spark.conf.get("spark.task.maxFailures", "4")
+            )
             # When tasks take a long time, it can be bad to have Spark retry failed tasks.
             # This flag lets us message the user once about this issue if we find that tasks
             # are taking a long time to finish.
@@ -400,26 +382,26 @@
                     self.trials._fmin_cancelled = True
                     self.trials._fmin_cancelled_reason = "fmin run timeout"
                     self._cancel_running_trials()
-<<<<<<< HEAD
                     logger.warning(
                         "fmin cancelled because of "
                         + self.trials._fmin_cancelled_reason
                     )
-=======
-                    logger.warning("fmin cancelled because of " + self.trials._fmin_cancelled_reason)
-
-                if can_warn_about_maxFailures and cur_time - last_time_trials_finished \
-                        > _SparkFMinState._LONG_TRIAL_DEFINITION_SECONDS:
+
+                if (
+                    can_warn_about_maxFailures
+                    and cur_time - last_time_trials_finished
+                    > _SparkFMinState._LONG_TRIAL_DEFINITION_SECONDS
+                ):
                     logger.warning(
                         "SparkTrials found that the Spark conf 'spark.task.maxFailures' is set to "
                         "{maxFailures}, which will make trials re-run automatically if they fail. "
                         "If failures can occur from bad hyperparameter settings, or if trials are "
                         "very long-running, then retries may not be a good idea. "
                         "Consider setting `spark.conf.set('spark.task.maxFailures', '1')` to "
-                        "prevent retries.".format(maxFailures=spark_task_maxFailures))
+                        "prevent retries.".format(maxFailures=spark_task_maxFailures)
+                    )
                     can_warn_about_maxFailures = False
 
->>>>>>> 4e83b046
                 time.sleep(1)
 
             if self.trials._fmin_cancelled:
@@ -528,18 +510,12 @@
 
     def _cancel_running_trials(self):
         if self.trials._spark_supports_job_cancelling:
-<<<<<<< HEAD
             logger.debug(
                 "Cancelling all running jobs in job group {g}".format(
                     g=self._job_group_id
                 )
             )
-            self.spark_context.cancelJobGroup(self._job_group_id)
-=======
-            logger.debug("Cancelling all running jobs in job group {g}"
-                         .format(g=self._job_group_id))
             self.spark.sparkContext.cancelJobGroup(self._job_group_id)
->>>>>>> 4e83b046
             # Make a copy of trials by slicing
             for trial in self.trials.trials[:]:
                 if trial["state"] in [base.JOB_STATE_NEW, base.JOB_STATE_RUNNING]:
