--- conflicted
+++ resolved
@@ -65,7 +65,6 @@
     aconds = hps['a']['conditions']
     zconds = hps['z']['conditions']
     assert aconds == set([(True,)]), aconds
-<<<<<<< HEAD
     assert zconds == set([(True,)]), zconds
 
 
@@ -77,6 +76,4 @@
     aconds = hps['a']['conditions']
     zconds = hps['z']['conditions']
     assert aconds == set([(True,)]), aconds
-=======
->>>>>>> f38b538c
     assert zconds == set([(True,)]), zconds