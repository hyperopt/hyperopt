import unittest
import numpy as np
import nose.tools

<<<<<<< HEAD
from hyperopt import fmin, rand, tpe, hp, Trials, exceptions, space_eval, STATUS_FAIL, STATUS_OK
=======
from hyperopt import fmin, rand, tpe, hp, Trials, exceptions, space_eval
from hyperopt.base import JOB_STATE_ERROR
>>>>>>> 176cc9e3


def test_quadratic1_rand():
    trials = Trials()

    argmin = fmin(
            fn=lambda x: (x - 3) ** 2,
            space=hp.uniform('x', -5, 5),
            algo=rand.suggest,
            max_evals=500,
            trials=trials)

    assert len(trials) == 500
    assert abs(argmin['x'] - 3.0) < .25


def test_quadratic1_tpe():
    trials = Trials()

    argmin = fmin(
            fn=lambda x: (x - 3) ** 2,
            space=hp.uniform('x', -5, 5),
            algo=tpe.suggest,
            max_evals=50,
            trials=trials)

    assert len(trials) == 50, len(trials)
    assert abs(argmin['x'] - 3.0) < .25, argmin


def test_quadratic1_anneal():
    trials = Trials()
    import hyperopt.anneal

    N = 30
    def fn(x):
        return (x - 3) ** 2

    argmin = fmin(
            fn=fn,
            space=hp.uniform('x', -5, 5),
            algo=hyperopt.anneal.suggest,
            max_evals=N,
            trials=trials)

    print argmin

    assert len(trials) == N
    assert abs(argmin['x'] - 3.0) < .25


@nose.tools.raises(exceptions.DuplicateLabel)
def test_duplicate_label_is_error():
    trials = Trials()

    def fn(xy):
        x, y = xy
        return x ** 2 + y ** 2

    fmin(fn=fn,
            space=[
                hp.uniform('x', -5, 5),
                hp.uniform('x', -5, 5),
                ],
            algo=rand.suggest,
            max_evals=500,
            trials=trials)


def test_space_eval():
    space = hp.choice('a',
        [
            ('case 1', 1 + hp.lognormal('c1', 0, 1)),
            ('case 2', hp.uniform('c2', -10, 10))
        ])

    assert space_eval(space, {'a': 0, 'c1': 1.0}) == ('case 1', 2.0)
    assert space_eval(space, {'a': 1, 'c2': 3.5}) == ('case 2', 3.5)

<<<<<<< HEAD

def test_status_fail_tpe():
    trials = Trials()

    argmin = fmin(
            fn=lambda x: ( {'loss': (x - 3) ** 2, 'status': STATUS_OK} if (x < 0) else
                           {'status': STATUS_FAIL}),
            space=hp.uniform('x', -5, 5),
            algo=tpe.suggest,
            max_evals=50,
            trials=trials)

    assert len(trials) == 50, len(trials)
    assert argmin['x'] < 0, argmin
    assert trials.best_trial['result'].has_key('loss'), trials.best_trial['result'].has_key('loss')
    assert trials.best_trial['result']['loss'] >= 9, trials.best_trial['result']['loss']
=======
def test_set_fmin_rstate():
    lossfn = lambda x: (x - 3) ** 2
    trials_seed0 = Trials()
    argmin_seed0 = fmin(
            fn=lossfn,
            space=hp.uniform('x', -5, 5),
            algo=rand.suggest,
            max_evals=1,
            trials=trials_seed0,
            rstate=np.random.RandomState(0))
    assert len(trials_seed0) == 1
    trials_seed1 = Trials()
    argmin_seed1 = fmin(
            fn=lossfn,
            space=hp.uniform('x', -5, 5),
            algo=rand.suggest,
            max_evals=1,
            trials=trials_seed1,
            rstate=np.random.RandomState(1))
    assert len(trials_seed1) == 1
    assert argmin_seed0 != argmin_seed1


class TestFmin(unittest.TestCase):
    class SomeError(Exception):
        #XXX also test domain.exceptions mechanism that actually catches this
        pass

    def eval_fn(self, space):
        raise TestFmin.SomeError()

    def setUp(self):
        self.trials = Trials()

    def test_catch_eval_exceptions_True(self):

        # -- should go to max_evals, catching all exceptions, so all jobs
        #    should have JOB_STATE_ERROR
        fmin(self.eval_fn,
             space=hp.uniform('x', 0, 1),
             algo=rand.suggest,
             trials=self.trials,
             max_evals=2,
             catch_eval_exceptions=True,
             return_argmin=False,)
        trials = self.trials
        assert len(trials) == 0
        assert len(trials._dynamic_trials) == 2
        assert trials._dynamic_trials[0]['state'] == JOB_STATE_ERROR
        assert trials._dynamic_trials[0]['misc']['error'] != None
        assert trials._dynamic_trials[1]['state'] == JOB_STATE_ERROR
        assert trials._dynamic_trials[1]['misc']['error'] != None

    def test_catch_eval_exceptions_False(self):
        with self.assertRaises(TestFmin.SomeError):
            fmin(self.eval_fn,
                 space=hp.uniform('x', 0, 1),
                 algo=rand.suggest,
                 trials=self.trials,
                 max_evals=2,
                 catch_eval_exceptions=False)
        print len(self.trials)
        assert len(self.trials) == 0
        assert len(self.trials._dynamic_trials) == 1

>>>>>>> 176cc9e3
<|MERGE_RESOLUTION|>--- conflicted
+++ resolved
@@ -2,13 +2,8 @@
 import numpy as np
 import nose.tools
 
-<<<<<<< HEAD
 from hyperopt import fmin, rand, tpe, hp, Trials, exceptions, space_eval, STATUS_FAIL, STATUS_OK
-=======
-from hyperopt import fmin, rand, tpe, hp, Trials, exceptions, space_eval
 from hyperopt.base import JOB_STATE_ERROR
->>>>>>> 176cc9e3
-
 
 def test_quadratic1_rand():
     trials = Trials()
@@ -87,24 +82,6 @@
     assert space_eval(space, {'a': 0, 'c1': 1.0}) == ('case 1', 2.0)
     assert space_eval(space, {'a': 1, 'c2': 3.5}) == ('case 2', 3.5)
 
-<<<<<<< HEAD
-
-def test_status_fail_tpe():
-    trials = Trials()
-
-    argmin = fmin(
-            fn=lambda x: ( {'loss': (x - 3) ** 2, 'status': STATUS_OK} if (x < 0) else
-                           {'status': STATUS_FAIL}),
-            space=hp.uniform('x', -5, 5),
-            algo=tpe.suggest,
-            max_evals=50,
-            trials=trials)
-
-    assert len(trials) == 50, len(trials)
-    assert argmin['x'] < 0, argmin
-    assert trials.best_trial['result'].has_key('loss'), trials.best_trial['result'].has_key('loss')
-    assert trials.best_trial['result']['loss'] >= 9, trials.best_trial['result']['loss']
-=======
 def test_set_fmin_rstate():
     lossfn = lambda x: (x - 3) ** 2
     trials_seed0 = Trials()
@@ -170,4 +147,18 @@
         assert len(self.trials) == 0
         assert len(self.trials._dynamic_trials) == 1
 
->>>>>>> 176cc9e3
+def test_status_fail_tpe():
+    trials = Trials()
+
+    argmin = fmin(
+            fn=lambda x: ( {'loss': (x - 3) ** 2, 'status': STATUS_OK} if (x < 0) else
+                           {'status': STATUS_FAIL}),
+            space=hp.uniform('x', -5, 5),
+            algo=tpe.suggest,
+            max_evals=50,
+            trials=trials)
+
+    assert len(trials) == 50, len(trials)
+    assert argmin['x'] < 0, argmin
+    assert trials.best_trial['result'].has_key('loss'), trials.best_trial['result'].has_key('loss')
+    assert trials.best_trial['result']['loss'] >= 9, trials.best_trial['result']['loss']
