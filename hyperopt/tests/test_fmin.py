from __future__ import print_function
import unittest
import numpy as np
import nose.tools
import timeit
import time

<<<<<<< HEAD
from hyperopt import fmin, rand, tpe, hp, Trials, exceptions, space_eval, STATUS_FAIL, STATUS_OK
=======
from hyperopt import (
    fmin,
    rand,
    tpe,
    hp,
    Trials,
    exceptions,
    space_eval,
    STATUS_FAIL,
    STATUS_OK,
)
>>>>>>> daa7ba54
from hyperopt.base import JOB_STATE_ERROR


def test_quadratic1_rand():
    trials = Trials()

    argmin = fmin(
        fn=lambda x: (x - 3) ** 2,
        space=hp.uniform("x", -5, 5),
        algo=rand.suggest,
        max_evals=500,
        trials=trials,
    )

    assert len(trials) == 500
    assert abs(argmin["x"] - 3.0) < 0.25


def test_quadratic1_tpe(trials=Trials()):

    argmin = fmin(
        fn=lambda x: (x - 3) ** 2,
        space=hp.uniform("x", -5, 5),
        algo=tpe.suggest,
        max_evals=50,
        trials=trials,
    )

    assert len(trials) == 50, len(trials)
    assert abs(argmin["x"] - 3.0) < 0.25, argmin


def test_quadratic1_anneal():
    trials = Trials()
    import hyperopt.anneal

    N = 30

    def fn(x):
        return (x - 3) ** 2

    argmin = fmin(
        fn=fn,
        space=hp.uniform("x", -5, 5),
        algo=hyperopt.anneal.suggest,
        max_evals=N,
        trials=trials,
    )

    print(argmin)

    assert len(trials) == N
    assert abs(argmin["x"] - 3.0) < 0.25


@nose.tools.raises(exceptions.DuplicateLabel)
def test_duplicate_label_is_error():
    trials = Trials()

    def fn(xy):
        x, y = xy
        return x ** 2 + y ** 2

    fmin(
        fn=fn,
        space=[hp.uniform("x", -5, 5), hp.uniform("x", -5, 5)],
        algo=rand.suggest,
        max_evals=500,
        trials=trials,
    )


def test_space_eval():
    space = hp.choice(
        "a",
        [
            ("case 1", 1 + hp.lognormal("c1", 0, 1)),
            ("case 2", hp.uniform("c2", -10, 10)),
        ],
    )

    assert space_eval(space, {"a": 0, "c1": 1.0}) == ("case 1", 2.0)
    assert space_eval(space, {"a": 1, "c2": 3.5}) == ("case 2", 3.5)


def test_set_fmin_rstate():
    def lossfn(x):
        return (x - 3) ** 2

    trials_seed0 = Trials()
    argmin_seed0 = fmin(
        fn=lossfn,
        space=hp.uniform("x", -5, 5),
        algo=rand.suggest,
        max_evals=1,
        trials=trials_seed0,
        rstate=np.random.RandomState(0),
    )
    assert len(trials_seed0) == 1
    trials_seed1 = Trials()
    argmin_seed1 = fmin(
        fn=lossfn,
        space=hp.uniform("x", -5, 5),
        algo=rand.suggest,
        max_evals=1,
        trials=trials_seed1,
        rstate=np.random.RandomState(1),
    )
    assert len(trials_seed1) == 1
    assert argmin_seed0 != argmin_seed1


def test_fmin_return_argmin():
    fn = lambda x: x
    space = hp.choice("x", [100, 5, 10])

    # With return_argmin=False it should return the
    # best parameter values
    best_parameter = fmin(
        fn=fn,
        space=space,
        max_evals=10,
        algo=rand.suggest,
        return_argmin=False,
        rstate=np.random.RandomState(0),
    )
    assert best_parameter == 5

    # With return_argmin=True it should return the
    # optimal point in ths sample space
    best_args = fmin(
        fn=fn,
        space=space,
        max_evals=10,
        algo=rand.suggest,
        return_argmin=True,
        rstate=np.random.RandomState(0),
    )
    assert best_args["x"] == 1


class TestFmin(unittest.TestCase):
    class SomeError(Exception):
        # XXX also test domain.exceptions mechanism that actually catches this
        pass

    def eval_fn(self, space):
        raise TestFmin.SomeError()

    def setUp(self):
        self.trials = Trials()

    def test_catch_eval_exceptions_True(self):

        # -- should go to max_evals, catching all exceptions, so all jobs
        #    should have JOB_STATE_ERROR
        fmin(
            self.eval_fn,
            space=hp.uniform("x", 0, 1),
            algo=rand.suggest,
            trials=self.trials,
            max_evals=2,
            catch_eval_exceptions=True,
            return_argmin=False,
        )
        trials = self.trials
        assert len(trials) == 0
        assert len(trials._dynamic_trials) == 2
        assert trials._dynamic_trials[0]["state"] == JOB_STATE_ERROR
        assert trials._dynamic_trials[0]["misc"]["error"] != None
        assert trials._dynamic_trials[1]["state"] == JOB_STATE_ERROR
        assert trials._dynamic_trials[1]["misc"]["error"] != None

    def test_catch_eval_exceptions_False(self):
        with self.assertRaises(TestFmin.SomeError):
            fmin(
                self.eval_fn,
                space=hp.uniform("x", 0, 1),
                algo=rand.suggest,
                trials=self.trials,
                max_evals=2,
                catch_eval_exceptions=False,
            )
        print(len(self.trials))
        assert len(self.trials) == 0
        assert len(self.trials._dynamic_trials) == 1


def test_status_fail_tpe():
    trials = Trials()

    argmin = fmin(
        fn=lambda x: (
            {"loss": (x - 3) ** 2, "status": STATUS_OK}
            if (x < 0)
            else {"status": STATUS_FAIL}
        ),
        space=hp.uniform("x", -5, 5),
        algo=tpe.suggest,
        max_evals=50,
        trials=trials,
    )

    assert len(trials) == 50, len(trials)
    assert argmin["x"] < 0, argmin
    assert "loss" in trials.best_trial["result"], "loss" in trials.best_trial["result"]
    assert trials.best_trial["result"]["loss"] >= 9, trials.best_trial["result"]["loss"]


class TestGenerateTrialsToCalculate(unittest.TestCase):
    def test_generate_trials_to_calculate(self):
<<<<<<< HEAD
        points = [{'x': 0.0, 'y': 0.0}, {'x': 1.0, 'y': 1.0}]
        best = fmin(fn=lambda space: space['x'] ** 2 + space['y'] ** 2,
                    space={'x': hp.uniform('x', -10, 10),
                           'y': hp.uniform('y', -10, 10)},
                    algo=tpe.suggest,
                    max_evals=10,
                    points_to_evaluate=points
                    )
        assert best['x'] == 0.0
        assert best['y'] == 0.0


def test_max_time():
=======
        points = [{"x": 0.0, "y": 0.0}, {"x": 1.0, "y": 1.0}]
        best = fmin(
            fn=lambda space: space["x"] ** 2 + space["y"] ** 2,
            space={"x": hp.uniform("x", -10, 10), "y": hp.uniform("y", -10, 10)},
            algo=tpe.suggest,
            max_evals=10,
            points_to_evaluate=points,
        )
        assert best["x"] == 0.0
        assert best["y"] == 0.0


def test_timeout():
>>>>>>> daa7ba54
    fn = lambda x: [time.sleep(1), x][1]
    space = hp.choice('x', range(20))

    start_time_1 = timeit.default_timer()
    fmin(
        fn=fn,
        space=space,
        max_evals=10,
<<<<<<< HEAD
        max_time=1,
=======
        timeout=1,
>>>>>>> daa7ba54
        algo=rand.suggest,
        return_argmin=False,
        rstate=np.random.RandomState(0)
    )
    end_time_1 = timeit.default_timer()
    assert (end_time_1 - start_time_1) < 2
    assert (end_time_1 - start_time_1) > 0.9

    start_time_5 = timeit.default_timer()
    fmin(
        fn=fn,
        space=space,
        max_evals=10,
<<<<<<< HEAD
        max_time=5,
=======
        timeout=5,
>>>>>>> daa7ba54
        algo=rand.suggest,
        return_argmin=False,
        rstate=np.random.RandomState(0)
    )
    end_time_5 = timeit.default_timer()
    assert (end_time_5 - start_time_5) < 6
    assert (end_time_5 - start_time_5) > 4.9<|MERGE_RESOLUTION|>--- conflicted
+++ resolved
@@ -5,9 +5,6 @@
 import timeit
 import time
 
-<<<<<<< HEAD
-from hyperopt import fmin, rand, tpe, hp, Trials, exceptions, space_eval, STATUS_FAIL, STATUS_OK
-=======
 from hyperopt import (
     fmin,
     rand,
@@ -19,7 +16,6 @@
     STATUS_FAIL,
     STATUS_OK,
 )
->>>>>>> daa7ba54
 from hyperopt.base import JOB_STATE_ERROR
 
 
@@ -231,21 +227,6 @@
 
 class TestGenerateTrialsToCalculate(unittest.TestCase):
     def test_generate_trials_to_calculate(self):
-<<<<<<< HEAD
-        points = [{'x': 0.0, 'y': 0.0}, {'x': 1.0, 'y': 1.0}]
-        best = fmin(fn=lambda space: space['x'] ** 2 + space['y'] ** 2,
-                    space={'x': hp.uniform('x', -10, 10),
-                           'y': hp.uniform('y', -10, 10)},
-                    algo=tpe.suggest,
-                    max_evals=10,
-                    points_to_evaluate=points
-                    )
-        assert best['x'] == 0.0
-        assert best['y'] == 0.0
-
-
-def test_max_time():
-=======
         points = [{"x": 0.0, "y": 0.0}, {"x": 1.0, "y": 1.0}]
         best = fmin(
             fn=lambda space: space["x"] ** 2 + space["y"] ** 2,
@@ -259,7 +240,6 @@
 
 
 def test_timeout():
->>>>>>> daa7ba54
     fn = lambda x: [time.sleep(1), x][1]
     space = hp.choice('x', range(20))
 
@@ -268,11 +248,7 @@
         fn=fn,
         space=space,
         max_evals=10,
-<<<<<<< HEAD
-        max_time=1,
-=======
         timeout=1,
->>>>>>> daa7ba54
         algo=rand.suggest,
         return_argmin=False,
         rstate=np.random.RandomState(0)
@@ -286,11 +262,7 @@
         fn=fn,
         space=space,
         max_evals=10,
-<<<<<<< HEAD
-        max_time=5,
-=======
         timeout=5,
->>>>>>> daa7ba54
         algo=rand.suggest,
         return_argmin=False,
         rstate=np.random.RandomState(0)
