"""
Verify that the plotting routines can at least run.

If environment variable HYPEROPT_SHOW is defined and true,
then the plots actually appear.

"""
from __future__ import print_function
from __future__ import absolute_import
import unittest
import os

try:
    import matplotlib

    matplotlib.use("svg")  # -- prevents trying to connect to X server
except ImportError:
    import nose

    raise nose.SkipTest()

from hyperopt import Trials
import hyperopt.plotting
from hyperopt import rand, fmin
from .test_domains import many_dists


def get_do_show():
    rval = int(os.getenv("HYPEROPT_SHOW", "0"))
    print("do_show =", rval)
    return rval


class TestPlotting(unittest.TestCase):
    def setUp(self):
        domain = self.domain = many_dists()
        trials = self.trials = Trials()
        fmin(
            lambda x: x,
            space=domain.expr,
            trials=trials,
            algo=rand.suggest,
            max_evals=200,
        )

    def test_plot_history(self):
        hyperopt.plotting.main_plot_history(self.trials, do_show=get_do_show())

    def test_plot_histogram(self):
        hyperopt.plotting.main_plot_histogram(self.trials, do_show=get_do_show())

    def test_plot_vars(self):
        hyperopt.plotting.main_plot_vars(
<<<<<<< HEAD
            self.trials, self.domain, do_show=get_do_show()
        )
=======
            self.trials,
            self.domain)
>>>>>>> 4e83b046
<|MERGE_RESOLUTION|>--- conflicted
+++ resolved
@@ -50,11 +50,4 @@
         hyperopt.plotting.main_plot_histogram(self.trials, do_show=get_do_show())
 
     def test_plot_vars(self):
-        hyperopt.plotting.main_plot_vars(
-<<<<<<< HEAD
-            self.trials, self.domain, do_show=get_do_show()
-        )
-=======
-            self.trials,
-            self.domain)
->>>>>>> 4e83b046
+        hyperopt.plotting.main_plot_vars(self.trials, self.domain)