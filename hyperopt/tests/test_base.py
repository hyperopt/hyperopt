import copy
import unittest
import numpy as np
import nose
import bson

from pyll import as_apply, scope, rec_eval, clone, dfs
uniform = scope.uniform
normal = scope.normal
one_of = scope.one_of

from hyperopt import STATUS_STRINGS
from hyperopt import STATUS_OK
from hyperopt.base import JOB_STATE_NEW
from hyperopt.base import JOB_STATE_ERROR
from hyperopt.base import TRIAL_KEYS
from hyperopt.base import TRIAL_MISC_KEYS
from hyperopt.base import Bandit
from hyperopt.base import Ctrl
from hyperopt.base import Experiment
from hyperopt.base import InvalidTrial
from hyperopt.base import Trials
from hyperopt.base import CoinFlip
from hyperopt.base import Random
from hyperopt.base import SONify
from hyperopt.base import miscs_to_idxs_vals
from hyperopt.base import SONify
from hyperopt.vectorize import pretty_names


def ok_trial(tid, *args, **kwargs):
    return dict(
        tid=tid,
        result={'status': 'algo, ok'},
        spec={'a':1, 'foo': (args, kwargs)},
        misc={
            'tid':tid,
            'cmd':("some cmd",),
            'idxs':{'z':[tid]},
            'vals':{'z':[1]}},
        extra='extra', # -- more stuff here is ok
        owner=None,
        state=JOB_STATE_NEW,
        version=0,
        book_time=None,
        refresh_time=None,
        exp_key='my_experiment',
        )


class TestTrials(unittest.TestCase):
    def setUp(self):
        self.trials = Trials()

    def test_valid(self):
        trials = self.trials
        f = trials.insert_trial_doc
        fine = ok_trial('ID', 1, 2, 3)

        # --original runs fine
        f(fine)

        # -- take out each mandatory root key
        def knockout(key):
            rval = copy.deepcopy(fine)
            del rval[key]
            return rval
        for key in TRIAL_KEYS:
            self.assertRaises(InvalidTrial, f, knockout(key))

        # -- take out each mandatory misc key
        def knockout2(key):
            rval = copy.deepcopy(fine)
            del rval['misc'][key]
            return rval
        for key in TRIAL_MISC_KEYS:
            self.assertRaises(InvalidTrial, f, knockout2(key))

    def test_insert_sync(self):
        trials = self.trials
        assert len(trials) == 0
        trials.insert_trial_doc(ok_trial('a', 8))
        assert len(trials) == 0
        trials.insert_trial_doc(ok_trial(5, a=1, b=3))
        assert len(trials) == 0
        trials.insert_trial_docs(
                [ok_trial(tid=4, a=2, b=3), ok_trial(tid=9, a=4, b=3)])
        assert len(trials) == 0
        trials.refresh()

        assert len(trials) == 4, len(trials)
        assert len(trials) == len(trials.specs)
        assert len(trials) == len(trials.results)
        assert len(trials) == len(trials.miscs)

        trials.insert_trial_docs(
                trials.new_trial_docs(
                    ['id0', 'id1'],
                    [dict(a=1), dict(a=2)],
                    [dict(status='new'), dict(status='new')],
                    [dict(tid='id0', idxs={}, vals={}, cmd=None),
                        dict(tid='id1', idxs={}, vals={}, cmd=None)],))

        assert len(trials) == 4
        assert len(trials) == len(trials.specs)
        assert len(trials) == len(trials.results)
        assert len(trials) == len(trials.miscs)

        trials.refresh()
        assert len(trials) == 6
        assert len(trials) == len(trials.specs)
        assert len(trials) == len(trials.results)
        assert len(trials) == len(trials.miscs)


class BanditMixin(object):
    def test_dry_run(self):
        rval = self.bandit_cls.main_dryrun()
        assert 'loss' in rval
        assert 'status' in rval
        assert rval['status'] in STATUS_STRINGS

    @classmethod
    def make(cls, bandit_cls_to_test):
        class Tester(unittest.TestCase, cls):
            bandit_cls = bandit_cls_to_test
        Tester.__name__ = bandit_cls_to_test.__name__ + 'Tester'
        return Tester


CoinFlipTester = BanditMixin.make(CoinFlip)


class TestRandom(unittest.TestCase):
    def setUp(self):
        self.bandit = CoinFlip()
        self.algo = Random(self.bandit)

    def test_suggest_1(self):
        specs, results, miscs = self.algo.suggest([0], [], [], [])
        print specs
        print results
        print miscs
        assert len(specs) == len(results) == len(miscs) == 1
        assert miscs[0]['idxs']['node_4'] == [0]
        idxs, vals = miscs_to_idxs_vals(miscs)
        assert idxs['node_4'] == [0]

    def test_suggest_5(self):
        specs, results, miscs = self.algo.suggest(range(5), [], [], [])
        print specs
        print miscs
        assert len(specs) == len(results) == len(miscs) == 5
        idxs, vals = miscs_to_idxs_vals(miscs)
        print idxs
        print vals
        assert len(idxs) == 1
        assert len(vals) == 1
        assert idxs['node_4'] == range(5)
        assert np.all(vals['node_4'] == [0, 1, 0, 0, 0])

    def test_arbitrary_range(self):
        new_ids = [-2, 0, 7, 'a', '007']
        specs, results, miscs = self.algo.suggest(new_ids, [], [], [])
        idxs, vals = miscs_to_idxs_vals(miscs)
        assert len(specs) == len(results) == len(miscs) == 5
        assert len(idxs) == 1
        assert len(vals) == 1
        assert idxs['node_4'] == new_ids
        assert np.all(vals['node_4'] == [0, 1, 0, 0, 0])


class TestCoinFlipExperiment(unittest.TestCase):
    def setUp(self):
        self.bandit = CoinFlip()
        self.algo = Random(self.bandit)
        self.trials = Trials()
        self.experiment = Experiment(self.trials, self.algo, async=False)
        self.ctrl = Ctrl(self.trials)

    def test_run_1(self):
        self.experiment.run(1)
        assert len(self.trials._trials) == 1

    def test_run_1_1_1(self):
        self.experiment.run(1)
        self.experiment.run(1)
        self.experiment.run(1)
        assert len(self.trials._trials) == 3
        print self.trials.miscs
        print self.trials.idxs
        print self.trials.vals
        assert self.trials.idxs['node_4'] == [0, 1, 2]
        assert self.trials.vals['node_4'] == [0, 1, 0]


class ZeroBandit(Bandit):
    def __init__(self, template):
        Bandit.__init__(self, template)

    def evaluate(self, config, ctrl):
        return dict(loss=0.0, status=STATUS_OK)


class TestConfigs(unittest.TestCase):
    def foo(self):
        self.bandit = bandit = ZeroBandit(self.expr)
        self.algo = algo = Random(bandit)
        if hasattr(self, 'n_randints'):
            n_randints = len([nn for nn in algo.vh.name_by_id().values()
                if nn == 'randint'])
            assert n_randints == self.n_randints

        self.trials = trials = Trials()
        self.experiment = Experiment(trials, algo, async=False)
        self.experiment.run(5)
        trials = self.trials._trials
        self.output = output = []
        for trial in trials:
            print ''
            tmp = []
            for nid in trial['misc']['idxs']:
                thing = self.algo.doc_coords[nid], trial['misc']['idxs'][nid], trial['misc']['vals'][nid]
                print thing
                tmp.append(thing)
            tmp.sort()
            output.append(tmp)
        print repr(output)
        print repr(self.wanted)
        # -- think of a more robust way to test these things
        #    or, if the sampling style is to be nailed down,
        #    put it in and be sure of it.
        raise nose.SkipTest()
        assert output == self.wanted

    def test0(self):
        self.expr = as_apply(dict(p0=uniform(0, 1)))
        self.wanted = [
                [('p0', [0], [0.69646918559786164])],
                [('p0', [1], [0.28613933495037946])],
                [('p0', [2], [0.22685145356420311])],
                [('p0', [3], [0.55131476908289123])],
                [('p0', [4], [0.71946896978556307])]]
        self.foo()

    def test1(self):
        self.expr = as_apply(dict(p0=normal(0, 1)))
        self.wanted = [
                [('p0', [0], [-1.0856306033005612])],
                [('p0', [1], [0.99734544658358582])],
                [('p0', [2], [0.28297849805199204])],
                [('p0', [3], [-1.506294713918092])],
                [('p0', [4], [-0.57860025196853637])]]
        self.foo()

    def test2(self):
        self.expr = as_apply(dict(p0=one_of(0, 1)))
        self.wanted = [
                [('p0.randint', [0], [0])], [('p0.randint', [1], [1])],
                [('p0.randint', [2], [0])], [('p0.randint', [3], [0])],
                [('p0.randint', [4], [0])]]
        self.foo()

    def test3(self):
        self.expr = as_apply(dict(p0=uniform(0, 1), p1=normal(0, 1)))
        self.wanted = [
                [('p0', [0], [0.69646918559786164]),
                    ('p1', [0], [-0.95209720686132215])],
                [('p0', [1], [0.55131476908289123]),
                    ('p1', [1], [-0.74544105948265826])],
                [('p0', [2], [0.71946896978556307]),
                    ('p1', [2], [0.32210606833962163])],
                [('p0', [3], [0.68482973858486329]),
                    ('p1', [3], [-0.0515177209393851])],
                [('p0', [4], [0.48093190148436094]),
                    ('p1', [4], [-1.6193000650367457])]]
        self.foo()

    def test4(self):
        self.expr = as_apply(dict(p0=uniform(0, 1) + normal(0, 1)))
        self.wanted = [
                [('p0.arg:0', [0], [0.69646918559786164]),
                    ('p0.arg:1', [0], [-0.95209720686132215])],
                [('p0.arg:0', [1], [0.55131476908289123]),
                    ('p0.arg:1', [1], [-0.74544105948265826])],
                [('p0.arg:0', [2], [0.71946896978556307]),
                    ('p0.arg:1', [2], [0.32210606833962163])],
                [('p0.arg:0', [3], [0.68482973858486329]),
                    ('p0.arg:1', [3], [-0.0515177209393851])],
                [('p0.arg:0', [4], [0.48093190148436094]),
                    ('p0.arg:1', [4], [-1.6193000650367457])]]
        self.foo()

    def test5(self):
        p0 = uniform(0, 1)
        self.expr = as_apply(dict(p0=p0, p1=p0))
        self.wanted = [[('p0', [0], [0.69646918559786164])], [('p0', [1],
                    [0.28613933495037946])], [('p0', [2],
                        [0.22685145356420311])], [('p0', [3],
                            [0.55131476908289123])], [('p0', [4],
                                [0.71946896978556307])]]
        self.foo()

    def test6(self):
        p0 = uniform(0, 1)
        self.expr = as_apply(dict(p0=p0, p1=normal(p0, 1)))
        self.wanted = [
            [('p0', [0], [0.69646918559786164]), ('p1', [0], [-0.25562802126346051])],
            [('p0', [1], [0.55131476908289123]), ('p1', [1], [-0.19412629039976703])],
            [('p0', [2], [0.71946896978556307]), ('p1', [2], [1.0415750381251847])],
            [('p0', [3], [0.68482973858486329]), ('p1', [3], [0.63331201764547818])],
            [('p0', [4], [0.48093190148436094]), ('p1', [4], [-1.1383681635523848])]]
        self.foo()

    def test7(self):
        p0 = uniform(0, 1)
        p1 = normal(0, 1)
        self.expr = as_apply(dict(
            p0=p0,
            p1=p1,
            p2=one_of(1, p0),
            p3=one_of(2, p1, uniform(2, 3))))
        self.n_randints = 2
        self.wanted = [
                [
                    ('p0', [0], [0.71295532052322719]),
                    ('p1', [0], [0.28297849805199204]),
                    ('p2.randint', [0], [0]),
                    ('p3.arg:2', [0], [2.719468969785563]),
                    ('p3.randint', [0], [2])],
                [
                    ('p0', [1], [0.78002776191207912]),
                    ('p1', [1], [-1.506294713918092]),
                    ('p2.randint', [1], [1]),
                    ('p3.arg:2', [], []),
                    ('p3.randint', [1], [1])],
                [
                    ('p0', [2], [0.57969429702261011]),
                    ('p1', [2], [1.6796003743035337]),
                    ('p2.randint', [2], [0]),
                    ('p3.arg:2', [], []),
                    ('p3.randint', [2], [1])],
                [
                    ('p0', [3], [0.43857224467962441]),
                    ('p1', [3], [-1.3058031267484451]),
                    ('p2.randint', [3], [1]),
                    ('p3.arg:2', [], []),
                    ('p3.randint', [3], [1])],
                [
                    ('p0', [4], [0.39804425533043142]),
                    ('p1', [4], [-0.91948540682140967]),
                    ('p2.randint', [4], [0]),
                    ('p3.arg:2', [], []),
                    ('p3.randint', [4], [0])]]
        self.foo()

<<<<<<< HEAD
def test_sonify_1d():
    rec = {'decisions': array([-0.54467769,  1.55932206,  0.87138387, -0.44593913, -1.56435387,
             0.12447314, -0.10893997, -0.53480256,  0.03922761,  1.10123639])}
    r = base.SONify(rec)
    

def test_sonify_2d():
    rec = {'decisions': array([[-0.54467769,  1.55932206,  0.87138387, -0.44593913, -1.56435387,
             0.12447314, -0.10893997, -0.53480256,  0.03922761,  1.10123639]])}
    r = base.SONify(rec)
=======

class TestSONify(unittest.TestCase):

    def SONify(self, foo):
        rval = SONify(foo)
        assert bson.BSON.encode(dict(a=rval))
        return rval

    def test_int(self):
        assert self.SONify(1) == 1

    def test_float(self):
        assert self.SONify(1.1) == 1.1

    def test_np_int(self):
        assert self.SONify(np.int(1)) == 1

    def test_np_float(self):
        assert self.SONify(np.float(1.1)) == 1.1

    def test_np_1d_int(self):
        assert np.all(self.SONify(np.asarray([1, 2, 3]))
                == [1, 2, 3])

    def test_np_1d_float(self):
        assert np.all(self.SONify(np.asarray([1, 2, 3.4]))
                == [1, 2, 3.4])

    def test_np_1d_str(self):
        assert np.all(self.SONify(np.asarray(['a', 'b', 'ccc']))
                == ['a', 'b', 'ccc'])

    def test_np_2d_int(self):
        assert np.all(self.SONify(np.asarray([[1, 2], [3, 4]]))
                == [[1, 2], [3, 4]])

    def test_np_2d_float(self):
        assert np.all(self.SONify(np.asarray([[1, 2], [3, 4.5]]))
                == [[1, 2], [3, 4.5]])




def test_failure():
    class BanditE(Exception):
        pass
    class DummyBandit(Bandit):
        param_gen = {"a":10}
        def __init__(self):
            super(DummyBandit, self).__init__(self.param_gen)

        def evaluate(self, config, ctrl):
            raise BanditE()

    trials = Trials()
    bandit_algo = Random(DummyBandit())
    exp = Experiment(trials, bandit_algo, async=False)

    exp.run(1)
    trials.refresh()
    assert len(trials) == 1
    assert trials.trials[0]['state'] == JOB_STATE_ERROR
    assert trials.trials[0]['misc']['error'] != None

    exp.catch_bandit_exceptions = False
    nose.tools.assert_raises(BanditE, exp.run, 1)
    trials.refresh()
    # -- judgement call: even passed-through errors should show up in db
    assert len(trials) == 2
    assert trials.trials[1]['state'] == JOB_STATE_ERROR
    assert trials.trials[1]['misc']['error'] != None


>>>>>>> fe5e54c2
<|MERGE_RESOLUTION|>--- conflicted
+++ resolved
@@ -354,18 +354,6 @@
                     ('p3.randint', [4], [0])]]
         self.foo()
 
-<<<<<<< HEAD
-def test_sonify_1d():
-    rec = {'decisions': array([-0.54467769,  1.55932206,  0.87138387, -0.44593913, -1.56435387,
-             0.12447314, -0.10893997, -0.53480256,  0.03922761,  1.10123639])}
-    r = base.SONify(rec)
-    
-
-def test_sonify_2d():
-    rec = {'decisions': array([[-0.54467769,  1.55932206,  0.87138387, -0.44593913, -1.56435387,
-             0.12447314, -0.10893997, -0.53480256,  0.03922761,  1.10123639]])}
-    r = base.SONify(rec)
-=======
 
 class TestSONify(unittest.TestCase):
 
@@ -405,8 +393,6 @@
     def test_np_2d_float(self):
         assert np.all(self.SONify(np.asarray([[1, 2], [3, 4.5]]))
                 == [[1, 2], [3, 4.5]])
-
-
 
 
 def test_failure():
@@ -436,7 +422,4 @@
     # -- judgement call: even passed-through errors should show up in db
     assert len(trials) == 2
     assert trials.trials[1]['state'] == JOB_STATE_ERROR
-    assert trials.trials[1]['misc']['error'] != None
-
-
->>>>>>> fe5e54c2
+    assert trials.trials[1]['misc']['error'] != None