from __future__ import absolute_import

from .base import STATUS_STRINGS
from .base import STATUS_NEW
from .base import STATUS_RUNNING
from .base import STATUS_SUSPENDED
from .base import STATUS_OK
from .base import STATUS_FAIL

from .base import JOB_STATES
from .base import JOB_STATE_NEW
from .base import JOB_STATE_RUNNING
from .base import JOB_STATE_DONE
from .base import JOB_STATE_ERROR

from .base import Ctrl
from .base import Trials
from .base import trials_from_docs
from .base import Domain

from .fmin import fmin
from .fmin import fmin_pass_expr_memo_ctrl
from .fmin import FMinIter
from .fmin import partial
from .fmin import space_eval

# -- syntactic sugar
from . import hp

# -- exceptions
from . import exceptions

# -- Import built-in optimization algorithms
from . import rand
from . import tpe
from . import atpe
from . import mix
from . import anneal

# -- spark extension
from .spark import SparkTrials

<<<<<<< HEAD
__version__ = "1.0.0"
=======
__version__ = "0.2.5"
>>>>>>> 1d8f0cff
<|MERGE_RESOLUTION|>--- conflicted
+++ resolved
@@ -40,8 +40,4 @@
 # -- spark extension
 from .spark import SparkTrials
 
-<<<<<<< HEAD
-__version__ = "1.0.0"
-=======
-__version__ = "0.2.5"
->>>>>>> 1d8f0cff
+__version__ = "0.2.5"