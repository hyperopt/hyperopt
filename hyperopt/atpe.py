--- conflicted
+++ resolved
@@ -1595,13 +1595,8 @@
         )
         if minVal < 0:
             for result in results:
-<<<<<<< HEAD
                 if result["loss"] is not None:
-                    result["loss"] = result["loss"] + minVal + 0.1
-=======
-                if result['loss'] is not None:
-                    result['loss'] = result['loss'] - minVal + 0.1
->>>>>>> 4e83b046
+                    result["loss"] = result["loss"] - minVal + 0.1
 
     hyperparameters = Hyperparameter(hyperparameterConfig)
 
