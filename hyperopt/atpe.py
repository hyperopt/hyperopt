--- conflicted
+++ resolved
@@ -277,16 +277,13 @@
             result_key = root + "." + key
             if isinstance(value, str):
                 flatParams[result_key[1:]] = value
-<<<<<<< HEAD
             elif (
                 isinstance(value, float)
                 or isinstance(value, bool)
                 or isinstance(value, int)
+                or numpy.issubdtype(value, numpy.integer)
+                or numpy.issubdtype(value, numpy.floating)
             ):
-=======
-            elif isinstance(value, float) or isinstance(value, bool) or isinstance(value, int) \
-                    or numpy.issubdtype(value, numpy.integer) or numpy.issubdtype(value, numpy.floating):
->>>>>>> 45b5b337
                 flatParams[result_key[1:]] = value
             elif isinstance(value, dict):
                 for subkey, subvalue in value.items():
