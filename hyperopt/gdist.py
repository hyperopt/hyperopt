"""
Utilities for converting between genson descriptions to theano samplers.
Basic idea is to create a gDist object from a genson string; and then pass
the gDist object as a template to a (theano) bandit.
"""
import copy
import logging
import sys

import numpy
import bson
from bson import SON, BSON
import genson
import genson.parser
from genson.util import isdict
import theano
from theano import tensor
import montetheano as MT

import base


class Union(theano.Op):
    """
    Inputs: two lists of integers.
    Returns: sorted union of the input lists.
    """
    def __eq__(self, other):
        return type(self) == type(other)

    def __hash__(self):
        return hash(type(self))

    def make_node(self, v1, v2):
        v1 = tensor.as_tensor_variable(v1)
        v2 = tensor.as_tensor_variable(v2)
        if v1.ndim != 1:
            raise TypeError()
        if v2.ndim != 1:
            raise TypeError()
        assert 'int' in str(v1.dtype)
        return theano.gof.Apply(self,
                [v1, v2],
                [v1.type()])

    def perform(self, node, inputs, outstorage):
        v1, v2 = inputs  # numeric!
        ans = numpy.array(sorted(list(set(v1).union(v2)))).astype(v1.dtype)
        outstorage[0][0] = ans

union = Union()


def gdistable(obj):
    return isinstance(obj, SON)


def get_obj_type(t):
    if isinstance(t, genson.internal_ops.GenSONBinaryOp):
        return gBinOp
    elif isinstance(t, genson.functions.GenSONFunction):
        return gFunc
    elif isinstance(t, genson.functions.GaussianRandomGenerator):
        return gGauss
    elif isinstance(t, genson.functions.UniformRandomGenerator):
        return gUniform
    elif isinstance(t, genson.functions.ChoiceRandomGenerator):
        return gChoice
    elif isinstance(t, genson.functions.RandintGenerator):
        return gRandint
    elif isinstance(t, genson.references.ScopedReference):
        return gRef
    elif hasattr(t, 'keys'):
        return gDict
    elif hasattr(t, '__iter__'):
        return gList
    else:
        return pass_through


def pass_through(t, path=None):
    return t


def get_obj(t, path):
    return get_obj_type(t)(t, path=path)


class gSON(SON):
    """Base class for translation between genson objects and theano samplers.
    The class is never directly called, all instances of it are instances of
    subclasses defined below.   See class gDist below for main "entry point"
    for creating gDist objects.
    """

    def __new__(*args, **kwargs):
        #print 'new', args, kwargs
        return SON.__new__(*args, **kwargs)

    def __init__(self, genson_obj, path=[]):
        super(gSON, self).__init__()
        self.genson_obj = genson_obj
        self.path = path
        self.make_contents()

    def make_contents(self):
        if hasattr(self, 'params'):
            for k in self.params:
                setattr(self, k, get_obj(getattr(self.genson_obj, k),
                                         self.path))

    def children(self):
        return [getattr(self, x) for x in self.params \
                          if gdistable(getattr(self, x))]

    def children_names(self):
        return [x for x in self.params if gdistable(getattr(self, x))]

    def render(self):
        pass

    def flatten(self, rval=None):
        """Return all children recursively as list.
        """
        if rval is None:
            rval = []
        rval.append(self)
        for c in self.children():
            c.flatten(rval=rval)
        return rval

    def flatten_names(self, prefix='conf', rval=None):
        """Return the list of strings that indicate a path to a child node
        """
        if rval is None:
            rval = []
        rval.append(prefix)
        for c, cname in zip(self.children(), self.children_names()):
            c.flatten_names(prefix + cname, rval=rval)
        return rval

    def random_nodes(self):
        return [node for node in self.flatten() if isinstance(node, gRandom)]

    def get_elems(self, s_rng, elems, memo):
        for child in self.children():
            child.get_elems(s_rng, elems, memo)
        memo[id(self)] = elems

    def correct_elems(self, memo, corrected_memo):
        if not id(self) in corrected_memo:
            to_correct = self.children()
            if hasattr(self, 'referenced_by'):
                to_correct += self.referenced_by
            for child in to_correct:
                child.correct_elems(memo, corrected_memo)
            elems = memo.pop(id(self))
            if elems is not None and hasattr(self, 'referenced_by'):
                for c in self.referenced_by:
                    ec = corrected_memo[id(c)]
                    elems = union(elems, ec)
            corrected_memo[id(self)] = elems

    def nth_sample(self, k, n, idxdict, valdict):
        if k in self.children():
            return k.nth_theano_sample(n, idxdict, valdict)
        else:
            return k

    def nth_theano_sample(self, n, idxdict, valdict):
        v = numpy.where(idxdict[id(self)] == n)[0][0]
        return valdict[id(self)][v].tolist()


class gList(gSON):
    """List of elements that can be either constant or gdist
    """

    def make_contents(self):
        self['elements'] = [get_obj(t, self.path) for t in self.genson_obj]

    def children(self):
        return [t for t in self['elements'] if gdistable(t)]

    def children_names(self):
        return ['[%i]' % i for i in range(len(self.children()))]

    def render(self):
        return [render(elem) for elem in self['elements']]

    def theano_sampler_helper(self, memo, s_rng):
        for t in self.children():
            t.theano_smapler_helper(memo, s_rng)
        vals = [get_value(t, memo) for t in self['elements']]
        memo[id(self)] = (memo[id(self)], vals)

    def nth_theano_sample(self, n, idxd, vald):
        return [self.nth_sample(t, n, idxd, vald) for t in self['elements']]


class gDict(gSON):
    """Dictionary mapping strings to either constant or gdist
    """

    def make_contents(self):
        for k, t in self.genson_obj.items():
            self[k] = get_obj(t, self.path + [self])

    def children(self):
        return [t for (k, t) in self.items() if gdistable(t)]

    def children_names(self):
        return ['.%s' % k for (k, t) in self.items() if gdistable(t)]

    def theano_sampler_helper(self, memo, s_rng):
        for t in self.children():
            t.theano_sampler_helper(memo, s_rng)
        val_dict = dict([(k, get_value(t, memo)) for k, t in self.items()])
        memo[id(self)] = (memo[id(self)], val_dict)

    def nth_theano_sample(self, n, idxd, vald):
        return dict([(k, self.nth_sample(t, n, idxd, vald)) \
                                          for (k, t) in self.items()])


class gDist(gDict):
    """Main entry point for creating theano bandit templates from genSON
    objects.   Basically gDist objects are just gDict objects which have (1)
    a facility for calling the GENSON object parser in the __init__ and
    (2) support sampling methods, both for regular (non-theano) bandits as well
    as theano-based sampling.
    """

    def __init__(self, genson_string):
        parser = genson.parser.GENSONParser()
        genson_obj = parser.parse_string(genson_string)
        super(gDist, self).__init__(genson_obj)
        self.genson_generator = genson.JSONGenerator(genson_obj)

    def sample(self, rng, reset=True):
        try:
            return self.genson_generator.next()
        except StopIteration:
            if reset:
                self.genson_generator.reset()
                return self.genson_generator.next()
            else:
                raise StopIteration

    def theano_sampler(self, s_rng):
        """ Return Theano idxs, vals to sample from this rdist tree"""
        s_N = tensor.lscalar('s_N')
        if isinstance(s_rng, int):
            s_rng = MT.RandomStreams(s_rng)
        s_N = tensor.lscalar()
        elems = tensor.arange(s_N)
        memo = {}
        self.get_elems(s_rng, elems, memo)
        corrected_memo = {}
        self.correct_elems(memo, corrected_memo)
        memo = corrected_memo
        self.theano_sampler_helper(memo, s_rng)
        rnodes = self.random_nodes()
        idxs, vals = zip(*[memo[id(n)] for n in rnodes])
        return idxs, vals, s_N

    def idxs_vals_to_dict_list(self, idxs, vals):
        """ convert idxs, vals -> list-of-dicts"""
        nodes = self.random_nodes()
        idxdict = {}
        valdict = {}
        assert len(idxs) == len(vals)
        assert len(idxs) == len(nodes)
        for i, node in enumerate(nodes):
            idxdict[id(node)] = idxs[i]
            valdict[id(node)] = vals[i]

        # infer how many samples were drawn
        iii = []
        for idx_i in idxs:
            if idx_i is not None:
                try:
                    iii.extend(idx_i)
                except TypeError:
                    raise TypeError(idxs)

        rval = [self.nth_theano_sample(n, idxdict, valdict)
                for n in sorted(set(iii))]
        BSON(rval)  # make sure encoding is possible
        return rval


class gBinOp(gSON):
    params = ['a', 'b']

    op_dict = dict([('+', tensor.add),
                    ('-', tensor.sub),
                    ('*', tensor.mul),
                    ('/', tensor.div_proxy),
                    ('**', tensor.pow)])

    def make_contents(self):
        super(gBinOp, self).make_contents()
        self.op = self.op_dict[self.genson_obj.op]

    def theano_sampler_helper(self, memo, s_rng):
        for child in self.children():
            child.theano_sampler_helper(memo, s_rng)
        a = get_value(self.a, memo)
        b = get_value(self.b, memo)
        memo[id(self)] = [memo[id(self)], self.op(a, b)]

    def nth_theano_sample(self, n, idxdict, valdict):
        asample = self.nth_sample(self.a, n, idxdict, valdict)
        bsample = self.nth_sample(self.b, n, idxdict, valdict)
        return self.op.nfunc(asample, bsample)


class gFunc(gSON):
    params = ['args', 'kwargs']

    def make_contents(self):
        super(gFunc, self).make_contents()
        self.func = getattr(tensor, self.genson_obj.name)

    def theano_sampler_helper(self, memo, s_rng):
        for child in self.children():
            child.theano_sampler_helper(memo, s_rng)
        args = tuple(get_value(self.args, memo))
        kwargs = get_value(self.kwargs, memo)
        memo[id(self)] = [memo[id(self)], self.func(*args, **kwargs)]

    def nth_theano_sample(self, n, idxdict, valdict):
        argsample = tuple(self.args.nth_theano_sample(n, idxdict, valdict))
        kwargsample = self.kwargs.nth_theano_sample(n, idxdict, valdict)
        return self.func.nfunc(*argsample, **kwargsample)


class gRef(gSON):

    params = []

    def make_contents(self):
        scope_list = self.genson_obj.scope_list
        self.reference = resolve_scoped_reference(scope_list[:],
                                                  self.path[:])
        self.propagate_up(self.reference)

    def propagate_up(self, reference):
        if isinstance(reference, gSON):
            if hasattr(reference, 'referenced_by'):
                reference.referenced_by.append(self)
            else:
                reference.referenced_by = [self]

    def get_elems(self, s_rng, elems, memo):
        if isinstance(self.reference, gSON):
            memo[id(self)] = memo[id(self.reference)]
        else:
            memo[id(self)] = None

    def theano_sampler_helper(self, memo, s_rng):
        if isinstance(self.reference, gSON):
            memo[id(self)] = memo[id(self.reference)]
        else:
            memo[id(self)] = (memo[id(self)], self.reference)

    def nth_theano_sample(self, n, idxdict, valdict):
        return self.reference.nth_theano_sample(n, idxdict, valdict)


def resolve_scoped_reference(ref, path):
    """
    """

    if len(path) == 0:
        # TODO: better
        raise Exception("Invalid reference")

    # pop an element off of the scope list
    element_to_resolve = ref.pop(0)

    if(element_to_resolve == 'root'):
        return resolve_scoped_reference(ref, [path[0]])

    if(element_to_resolve == 'parent'):
        return resolve_scoped_reference(ref, path[0:-1])

    if(element_to_resolve == 'this'):
        return resolve_scoped_reference(ref, path)

    current_context = path[-1]

    if not isdict(current_context):
        raise Exception("Invalid reference")

    if not element_to_resolve in current_context:
        # TODO: make better
        raise Exception("Unknown key: %s" % element_to_resolve)

    resolved_element = current_context[element_to_resolve]

    if len(ref) != 0:
        path.append(resolved_element)
        return resolve_scoped_reference(ref, path)

    return resolved_element


class gRandom(gSON):
    def get_shape(self, size, elems):
        if isinstance(size, int):
            if size == 1:
                ds = (elems.shape[0],)
            else:
                ds = (elems.shape[0], size)
        else:
            ds = (elems.shape[0],) + tuple(size)

        return ds


class gGauss(gRandom):
    params = ['mean', 'stdev', 'size']

    def theano_sampler_helper(self, memo, s_rng):
        for child in self.children():
            child.theano_sampler_helper(memo, s_rng)
        mu = get_value(self.mean, memo)
        stdev = get_value(self.stdev, memo)
        sigma = stdev ** 2
        elems = memo[id(self)]
        size = get_value(self.size, memo)
<<<<<<< HEAD
        ds = self.get_shape(size, elems)
=======
        ds = get_size(size,elems)
>>>>>>> 6697ca10
        vals = s_rng.normal(draw_shape=ds,
                            mu=mu, sigma=sigma)
        memo[id(self)] = (elems, vals)


class gUniform(gRandom):
    params = ['min', 'max', 'size']

    def theano_sampler_helper(self, memo, s_rng):
        for child in self.children():
            child.theano_sampler_helper(memo, s_rng)
        low = get_value(self.min, memo)
        high = get_value(self.max, memo)
        size = get_value(self.size, memo)
        elems = memo[id(self)]
<<<<<<< HEAD
        ds = self.get_shape(size, elems)
=======
        ds = get_size(size,elems)
>>>>>>> 6697ca10
        vals = s_rng.uniform(draw_shape=ds,
                             low=low, high=high)
        memo[id(self)] = (elems, vals)


class gChoice(gRandom):

    def make_contents(self):
        self.vals = [get_obj(t, self.path) for t in self.genson_obj.vals]

    def children(self):
        return [x for x in (self.vals) if gdistable(x)]

    def children_names(self):
        return ['[%i]' % i for i in range(len(self.children()))]

    def get_elems(self, s_rng, elems, memo):
        n_options = len(self.vals)
        casevar = s_rng.categorical(
                    p=[1.0 / n_options] * n_options,
                    draw_shape=(elems.shape[0],))
        self.casevar = casevar
        memo[id(self)] = elems
        for i, child in enumerate(self.vals):
            if child in self.children():
                elems_i = elems[MT.for_theano.where(tensor.eq(i, casevar))]
                child.get_elems(s_rng, elems_i, memo)

    def theano_sampler_helper(self, memo, s_rng):
        for child in self.children():
            child.theano_sampler_helper(memo, s_rng)
        n_options = len(self.vals)
        elems = memo[id(self)]
<<<<<<< HEAD
        size = get_value(self.size, memo)
        ds = self.get_shape(size, elems)
=======
        memo[id(self)] = (elems, self.casevar)

    def nth_theano_sample(self, n, idxdict, valdict):
        v = numpy.where(idxdict[id(self)] == n)[0][0]
        case = valdict[id(self)][v].tolist()
        if self.vals[case] in self.children():
            return self.vals[case].nth_theano_sample(n, idxdict, valdict)
        else:
            return self.vals[case]



class gRandint(gRandom):

    params = ['min','max','size']
    
    def theano_sampler_helper(self, memo, s_rng):
        low = get_value(self.min, memo)
        high = get_value(self.max, memo)
        n_options = int(high-low)
        size = get_value(self.size, memo)
        elems = memo[id(self)]
        ds = get_size(size,elems)
>>>>>>> 6697ca10
        casevar = s_rng.categorical(
                    p=[1.0 / n_options] * n_options,
                    draw_shape=ds)       
        elems = memo[id(self)]
        memo[id(self)] = (elems, casevar)
  

    def nth_theano_sample(self, n, idxdict, valdict):
        v = numpy.where(idxdict[id(self)] == n)[0][0]
        case = valdict[id(self)][v].tolist()
        return self.unroll(case, n, idxdict, valdict)

    def unroll(self, case, n, idxdict, valdict):
        if not hasattr(case, '__iter__'):
            if self.vals[case] in self.children():
                return self.vals[case].nth_theano_sample(n, idxdict, valdict)
            else:
                return self.vals[case]
        else:
            return [self.unroll(c, n, idxdict, valdict) for c in case]

def get_size(size,elems):

    if isinstance(size, int):
        if size == 1:
            ds = (elems.shape[0],)
        else:
            ds = (elems.shape[0], size)
    else:
        ds = (elems.shape[0],) + tuple(size)
    return ds

def get_value(x, memo):
    if isinstance(x, gSON):
        return memo[id(x)][1]
    else:
        return x


class GensonBandit(base.Bandit):
    def __init__(self, genson_file):
        template = gDist(open(genson_file).read())
        base.Bandit.__init__(self.template)<|MERGE_RESOLUTION|>--- conflicted
+++ resolved
@@ -431,11 +431,7 @@
         sigma = stdev ** 2
         elems = memo[id(self)]
         size = get_value(self.size, memo)
-<<<<<<< HEAD
-        ds = self.get_shape(size, elems)
-=======
         ds = get_size(size,elems)
->>>>>>> 6697ca10
         vals = s_rng.normal(draw_shape=ds,
                             mu=mu, sigma=sigma)
         memo[id(self)] = (elems, vals)
@@ -451,11 +447,7 @@
         high = get_value(self.max, memo)
         size = get_value(self.size, memo)
         elems = memo[id(self)]
-<<<<<<< HEAD
-        ds = self.get_shape(size, elems)
-=======
         ds = get_size(size,elems)
->>>>>>> 6697ca10
         vals = s_rng.uniform(draw_shape=ds,
                              low=low, high=high)
         memo[id(self)] = (elems, vals)
@@ -489,10 +481,6 @@
             child.theano_sampler_helper(memo, s_rng)
         n_options = len(self.vals)
         elems = memo[id(self)]
-<<<<<<< HEAD
-        size = get_value(self.size, memo)
-        ds = self.get_shape(size, elems)
-=======
         memo[id(self)] = (elems, self.casevar)
 
     def nth_theano_sample(self, n, idxdict, valdict):
@@ -516,14 +504,12 @@
         size = get_value(self.size, memo)
         elems = memo[id(self)]
         ds = get_size(size,elems)
->>>>>>> 6697ca10
         casevar = s_rng.categorical(
                     p=[1.0 / n_options] * n_options,
                     draw_shape=ds)       
         elems = memo[id(self)]
         memo[id(self)] = (elems, casevar)
   
-
     def nth_theano_sample(self, n, idxdict, valdict):
         v = numpy.where(idxdict[id(self)] == n)[0][0]
         case = valdict[id(self)][v].tolist()
@@ -537,9 +523,9 @@
                 return self.vals[case]
         else:
             return [self.unroll(c, n, idxdict, valdict) for c in case]
+            
 
 def get_size(size,elems):
-
     if isinstance(size, int):
         if size == 1:
             ds = (elems.shape[0],)
