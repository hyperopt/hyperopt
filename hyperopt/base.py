--- conflicted
+++ resolved
@@ -126,11 +126,6 @@
     elif isinstance(arg, np.ndarray):
         if arg.ndim == 0:
             rval = SONify(arg.sum())
-<<<<<<< HEAD
-        elif arg.ndim == 1:
-            rval = map(np_to_py_number, arg) # N.B. memo None
-=======
->>>>>>> fe5e54c2
         else:
             rval = map(SONify, arg) # N.B. memo None
     else:
